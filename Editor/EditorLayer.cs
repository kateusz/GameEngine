using System.Numerics;
using System.Runtime.InteropServices;
using ECS;
using Editor.Input;
using Editor.Managers;
using Editor.Panels;
using Editor.Popups;
using Editor.Systems;
using Editor.UI;
using Editor.Utilities;
using Editor.Windows;
using Engine;
using Engine.Core;
using Engine.Core.Input;
using Engine.Events.Input;
using Engine.Events.Window;
using Engine.Renderer;
using Engine.Renderer.Buffers.FrameBuffer;
using Engine.Renderer.Cameras;
using Engine.Scene;
using Engine.Scene.Components;
using Engine.Scripting;
using ImGuiNET;
using Serilog;
using ZLinq;

namespace Editor;

public class EditorLayer : ILayer
{
    private static readonly ILogger Logger = Log.ForContext<EditorLayer>();
    
    private readonly Vector2[] _viewportBounds = new Vector2[2];
    private readonly ISceneHierarchyPanel _sceneHierarchyPanel;
    private readonly IContentBrowserPanel _contentBrowserPanel;
    private readonly IPropertiesPanel _propertiesPanel;
    private readonly IConsolePanel _consolePanel;
    private readonly ProjectUI _projectUI;
    private readonly IProjectManager _projectManager;
    private readonly ISceneManager _sceneManager;
    private readonly IEditorPreferences _editorPreferences;
    private readonly RendererStatsPanel _rendererStatsPanel;
    private readonly EditorToolbar _editorToolbar;
    private readonly PerformanceMonitorUI _performanceMonitor = new();
    private readonly EditorSettingsUI _editorSettingsUI;
    private readonly IGraphics2D _graphics2D;
    private readonly SceneFactory _sceneFactory;
    private readonly AnimationTimelineWindow _animationTimeline;
    private readonly RecentProjectsWindow _recentProjectsWindow;
    private readonly ViewportRuler _viewportRuler = new();
    private readonly TileMapPanel _tileMapPanel;
<<<<<<< HEAD
    private readonly ShortcutManager _shortcutManager;
    private readonly KeyboardShortcutsPanel _keyboardShortcutsPanel;
=======
    private readonly IScriptEngine _scriptEngine;
    private readonly ScriptComponentUI _scriptComponentUI;
>>>>>>> 41b80425

    // TODO: check concurrency
    private readonly HashSet<KeyCodes> _pressedKeys = [];
    private readonly ObjectManipulator _objectManipulator = new();
    private readonly RulerTool _rulerTool = new();

    private IOrthographicCameraController _cameraController;
    private IFrameBuffer _frameBuffer;
    private Vector2 _viewportSize;
    private bool _viewportFocused;
    private Entity? _hoveredEntity;
    private ISystemManager _editorSystems;
    private EditorCameraSystem _editorCameraSystem;

    public EditorLayer(IProjectManager projectManager,
        IEditorPreferences editorPreferences, IConsolePanel consolePanel, EditorSettingsUI editorSettingsUI,
        IPropertiesPanel propertiesPanel, ISceneHierarchyPanel sceneHierarchyPanel, ISceneManager sceneManager,
        IContentBrowserPanel contentBrowserPanel, EditorToolbar editorToolbar, ProjectUI projectUI,
        IGraphics2D graphics2D, RendererStatsPanel rendererStatsPanel, SceneFactory sceneFactory,
        AnimationTimelineWindow animationTimeline, RecentProjectsWindow recentProjectsWindow,
<<<<<<< HEAD
        TileMapPanel tileMapPanel, ShortcutManager shortcutManager, KeyboardShortcutsPanel keyboardShortcutsPanel)
=======
        TileMapPanel tileMapPanel, IScriptEngine scriptEngine)
>>>>>>> 41b80425
    {
        _projectManager = projectManager;
        _consolePanel = consolePanel;
        _editorPreferences = editorPreferences;
        _editorSettingsUI = editorSettingsUI;
        _propertiesPanel = propertiesPanel;
        _sceneHierarchyPanel = sceneHierarchyPanel;
        _sceneManager = sceneManager;
        _contentBrowserPanel = contentBrowserPanel;
        _editorToolbar = editorToolbar;
        _projectUI = projectUI;
        _graphics2D = graphics2D;
        _rendererStatsPanel = rendererStatsPanel;
        _sceneFactory = sceneFactory;
        _animationTimeline = animationTimeline;
        _recentProjectsWindow = recentProjectsWindow;
        _tileMapPanel = tileMapPanel;
<<<<<<< HEAD
        _shortcutManager = shortcutManager;
        _keyboardShortcutsPanel = keyboardShortcutsPanel;
=======
        _scriptEngine = scriptEngine;
        _scriptComponentUI = new ScriptComponentUI(scriptEngine);
>>>>>>> 41b80425
    }

    public void OnAttach(IInputSystem inputSystem)
    {
        Logger.Debug("EditorLayer OnAttach.");

        // Initialize 2D camera controller with default aspect ratio for editor
        _cameraController = new OrthographicCameraController(DisplayConfig.DefaultAspectRatio);

        var frameBufferSpec = new FrameBufferSpecification(DisplayConfig.DefaultEditorViewportWidth, DisplayConfig.DefaultEditorViewportHeight)
        {
            AttachmentsSpec = new FramebufferAttachmentSpecification([
                new FramebufferTextureSpecification(FramebufferTextureFormat.RGBA8),
                new FramebufferTextureSpecification(FramebufferTextureFormat.RED_INTEGER),
                new FramebufferTextureSpecification(FramebufferTextureFormat.Depth),
            ])
        };
        _frameBuffer = FrameBufferFactory.Create(frameBufferSpec);

        var scene = _sceneFactory.Create("");
        CurrentScene.Set(scene);

        _sceneHierarchyPanel.SetContext(CurrentScene.Instance);
        _sceneHierarchyPanel.EntitySelected = EntitySelected;

        _contentBrowserPanel.Init();
        _editorToolbar.Init();

        // Apply settings from preferences
        ApplyEditorSettings();

        // Prefer current project; otherwise default to CWD/assets/scripts
        var scriptsDir = _projectManager.ScriptsDir ?? Path.Combine(Environment.CurrentDirectory, "assets", "scripts");
        _scriptEngine.SetScriptsDirectory(scriptsDir);

        // Initialize editor systems
        _editorSystems = new SystemManager();
        _editorCameraSystem = new EditorCameraSystem(_cameraController);
        _editorSystems.RegisterSystem(_editorCameraSystem);
        _editorSystems.Initialize();

        // Register keyboard shortcuts
        RegisterShortcuts();

        Logger.Information("✅ Editor initialized successfully!");
        Logger.Information("Console panel is now capturing output.");
    }

    /// <summary>
    /// Applies editor settings from preferences to the editor components.
    /// </summary>
    private void ApplyEditorSettings()
    {
        // Apply debug settings to DebugSettings singleton
        DebugSettings.Instance.ShowColliderBounds = _editorPreferences.ShowColliderBounds;
        DebugSettings.Instance.ShowFPS = _editorPreferences.ShowFPS;

        Logger.Debug("Applied editor settings from preferences");
    }

    /// <summary>
    /// Registers all keyboard shortcuts for the editor.
    /// </summary>
    private void RegisterShortcuts()
    {
        // Editor mode shortcuts (Godot-style)
        _shortcutManager.RegisterShortcut(new KeyboardShortcut(
            KeyCodes.Q, KeyModifiers.None,
            () => _editorToolbar.CurrentMode = EditorMode.Select,
            "Select tool", "Tools"));

        _shortcutManager.RegisterShortcut(new KeyboardShortcut(
            KeyCodes.W, KeyModifiers.None,
            () => _editorToolbar.CurrentMode = EditorMode.Move,
            "Move tool", "Tools"));

        _shortcutManager.RegisterShortcut(new KeyboardShortcut(
            KeyCodes.R, KeyModifiers.None,
            () => _editorToolbar.CurrentMode = EditorMode.Scale,
            "Scale tool", "Tools"));

        _shortcutManager.RegisterShortcut(new KeyboardShortcut(
            KeyCodes.E, KeyModifiers.None,
            () => _editorToolbar.CurrentMode = EditorMode.Ruler,
            "Ruler tool", "Tools"));

        _shortcutManager.RegisterShortcut(new KeyboardShortcut(
            KeyCodes.Escape, KeyModifiers.None,
            () => { if (_editorToolbar.CurrentMode == EditorMode.Ruler) _rulerTool.ClearMeasurement(); },
            "Clear ruler measurement", "Tools"));

        // File operations
        _shortcutManager.RegisterShortcut(new KeyboardShortcut(
            KeyCodes.N, KeyModifiers.CtrlOnly,
            () => _sceneManager.New(_viewportSize),
            "New scene", "File"));

        _shortcutManager.RegisterShortcut(new KeyboardShortcut(
            KeyCodes.S, KeyModifiers.CtrlOnly,
            () => _sceneManager.Save(_projectManager.ScenesDir),
            "Save scene", "File"));

        _shortcutManager.RegisterShortcut(new KeyboardShortcut(
            KeyCodes.D, KeyModifiers.CtrlOnly,
            () => _sceneManager.DuplicateEntity(),
            "Duplicate entity", "Edit"));

        _shortcutManager.RegisterShortcut(new KeyboardShortcut(
            KeyCodes.F, KeyModifiers.CtrlOnly,
            () => _sceneManager.FocusOnSelectedEntity(_cameraController),
            "Focus on selected entity", "View"));

        Logger.Debug("Registered {Count} keyboard shortcuts", _shortcutManager.Shortcuts.Count);
    }

    private void EntitySelected(Entity entity)
    {
        // Center camera on selected entity
        if (entity.TryGetComponent<TransformComponent>(out var transformComponent))
        {
            _cameraController.SetPosition(transformComponent.Translation);
        }
    }

    public void OnDetach()
    {
        Logger.Debug("EditorLayer OnDetach.");

        // Shutdown editor systems
        _editorSystems?.ShutdownAll();
        _editorSystems?.Dispose();

        // Dispose current scene to cleanup resources
        CurrentScene.Instance?.Dispose();

        _frameBuffer?.Dispose();
        _consolePanel?.Dispose();
        Log.CloseAndFlush();
    }

    public void OnUpdate(TimeSpan timeSpan)
    {
        _performanceMonitor.Update(timeSpan);
        _animationTimeline.Update((float)timeSpan.TotalSeconds);
        
        // Resize
        var spec = _frameBuffer.GetSpecification();
        if (_viewportSize is { X: > 0.0f, Y: > 0.0f } && 
            (spec.Width != (uint)_viewportSize.X || spec.Height != (uint)_viewportSize.Y))
        {
            _frameBuffer.Resize((uint)_viewportSize.X, (uint)_viewportSize.Y);

            // Update camera aspect ratio when viewport changes
            float aspectRatio = _viewportSize.X / _viewportSize.Y;
            _cameraController = new OrthographicCameraController(_cameraController.Camera, aspectRatio, true);

            // Update the camera system with the new controller instance
            _editorCameraSystem.SetCameraController(_cameraController);

            CurrentScene.Instance.OnViewportResize((uint)_viewportSize.X, (uint)_viewportSize.Y);
        }
        
        _graphics2D.ResetStats();
        _frameBuffer.Bind();

        _graphics2D.SetClearColor(_editorSettingsUI.GetBackgroundColor());
        _graphics2D.Clear();

        _frameBuffer.ClearAttachment(1, -1);

        switch (_sceneManager.SceneState)
        {
            case SceneState.Edit:
            {
                // Update viewport focus state for the camera system
                _editorCameraSystem.SetViewportFocused(_viewportFocused);

                // Update editor systems (camera controller, etc.)
                _editorSystems.Update(timeSpan);

                // Use 2D camera for editor scene rendering
                CurrentScene.Instance.OnUpdateEditor(timeSpan, _cameraController.Camera);
                break;
            }
            case SceneState.Play:
            {
                CurrentScene.Instance.OnUpdateRuntime(timeSpan);
                break;
            }
        }

        // Mouse picking logic
        var mousePos = ImGui.GetMousePos();
        var mx = mousePos.X - _viewportBounds[0].X;
        var my = mousePos.Y - _viewportBounds[0].Y;
        var viewportSize = _viewportBounds[1] - _viewportBounds[0];
        my = viewportSize.Y - my; // Flip the Y-axis

        var mouseX = (int)mx;
        var mouseY = (int)my;

        if (mouseX >= 0 && mouseY >= 0 && mouseX < (int)viewportSize.X && mouseY < (int)viewportSize.Y)
        {
            var entityId = _frameBuffer.ReadPixel(1, mouseX, mouseY);
            var entity = CurrentScene.Instance.Entities.AsValueEnumerable().FirstOrDefault(x => x.Id == entityId);
            _hoveredEntity = entity;
        }

        _frameBuffer.Unbind();
    }

    public void HandleWindowEvent(WindowEvent @event)
    {
        if (_sceneManager.SceneState == SceneState.Edit)
        {
            _cameraController.OnEvent(@event);
        }
    }
    
    public void HandleInputEvent(InputEvent windowEvent)
    {
        // Track key state for shortcuts
        switch (windowEvent)
        {
            case KeyPressedEvent kpe:
                _pressedKeys.Add(kpe.KeyCode);
                OnKeyPressed(kpe);
                break;
            case KeyReleasedEvent kre:
                _pressedKeys.Remove(kre.KeyCode);
                break;
        }
        
        if (_sceneManager.SceneState == SceneState.Edit)
        {
            _cameraController.OnEvent(windowEvent);
        }
        else
        {
            _scriptEngine.ProcessEvent(windowEvent);
        }
    }

    private void OnKeyPressed(KeyPressedEvent keyPressedEvent)
    {
        // Shortcuts - ignore key repeats
        if (keyPressedEvent.IsRepeat)
            return;

        var control = _pressedKeys.Contains(KeyCodes.LeftControl) ||
                       _pressedKeys.Contains(KeyCodes.RightControl);
        var shift = _pressedKeys.Contains(KeyCodes.LeftShift) ||
                     _pressedKeys.Contains(KeyCodes.RightShift);
        var alt = _pressedKeys.Contains(KeyCodes.LeftAlt) ||
                   _pressedKeys.Contains(KeyCodes.RightAlt);

        // Delegate to shortcut manager
        var handled = _shortcutManager.HandleKeyPress(
            keyPressedEvent.KeyCode,
            control,
            shift,
            alt);

        if (handled)
        {
            keyPressedEvent.IsHandled = true;
        }
    }

    public void Draw()
    {
        SubmitUI();
    }

    private void SubmitUI()
    {
        var dockspaceOpen = true;
        const bool fullscreenPersistant = true;
        const ImGuiDockNodeFlags dockspaceFlags = ImGuiDockNodeFlags.None;
        const ImGuiWindowFlags windowFlags = ImGuiWindowFlags.MenuBar | ImGuiWindowFlags.NoDocking;
        
        if (fullscreenPersistant)
        {
            var viewPort = ImGui.GetMainViewport();
            ImGui.SetNextWindowPos(viewPort.Pos);
            ImGui.SetNextWindowSize(viewPort.Size);
            ImGui.SetNextWindowViewport(viewPort.ID);
        }

        ImGui.Begin("DockSpace Demo", ref dockspaceOpen, windowFlags);
        {
            var dockspaceId = ImGui.GetID("MyDockSpace");
            ImGui.DockSpace(dockspaceId, new Vector2(0.0f, 0.0f), dockspaceFlags);

            if (ImGui.BeginMenuBar())
            {
                if (ImGui.BeginMenu("File"))
                {
                    if (ImGui.MenuItem("New Project"))
                        _projectUI.ShowNewProjectPopup();
                    if (ImGui.MenuItem("Open Project"))
                        _projectUI.ShowOpenProjectPopup();
                    
                    ImGui.Separator();
                    
                    if (ImGui.MenuItem("Show Recent Projects"))
                        _recentProjectsWindow.Show();

                    // Add Recent Projects submenu
                    if (ImGui.BeginMenu("Recent Projects"))
                    {
                        var recentProjects = _editorPreferences.GetRecentProjects();

                        if (recentProjects.Count == 0)
                        {
                            ImGui.MenuItem("(No recent projects)", false);
                        }
                        else
                        {
                            foreach (var recent in recentProjects)
                            {
                                var displayName = $"{recent.Name}";
                                if (ImGui.MenuItem(displayName))
                                {
                                    if (_projectManager.TryOpenProject(recent.Path, out var error))
                                    {
                                        _contentBrowserPanel.SetRootDirectory(AssetsManager.AssetsPath);
                                    }
                                    else
                                    {
                                        Logger.Warning("Failed to open recent project {Path}: {Error}", recent.Path, error);
                                    }
                                }

                                // Show tooltip with full path
                                if (ImGui.IsItemHovered())
                                {
                                    ImGui.BeginTooltip();
                                    ImGui.Text(recent.Path);
                                    ImGui.Text($"Last opened: {recent.LastOpened:yyyy-MM-dd HH:mm}");
                                    ImGui.EndTooltip();
                                }
                            }

                            ImGui.Separator();
                            if (ImGui.MenuItem("Clear Recent Projects"))
                            {
                                _editorPreferences.ClearRecentProjects();
                            }
                        }

                        ImGui.EndMenu();
                    }

                    ImGui.Separator();
                    if (ImGui.MenuItem("Exit"))
                        Environment.Exit(0);
                    ImGui.EndMenu();
                }

                if (ImGui.BeginMenu("Scene..."))
                {
                    if (ImGui.MenuItem("New", "Ctrl+N"))
                        _sceneManager.New(_viewportSize);
                    if (ImGui.MenuItem("Save", "Ctrl+S"))
                        _sceneManager.Save(_projectManager.ScenesDir);
                    ImGui.EndMenu();
                }

                if (ImGui.BeginMenu("View"))
                {
                    if (ImGui.MenuItem("Focus on Selected", "Ctrl+F"))
                        _sceneManager.FocusOnSelectedEntity(_cameraController);
                    if (ImGui.MenuItem("Reset Camera"))
                        ResetCamera();
                    
                    ImGui.Separator();
                    
                    if (ImGui.MenuItem("Show Rulers", null, _viewportRuler.Enabled))
                        _viewportRuler.Enabled = !_viewportRuler.Enabled;
                    if (ImGui.MenuItem("Show Stats", null, _rendererStatsPanel.IsVisible))
                        _rendererStatsPanel.IsVisible = !_rendererStatsPanel.IsVisible;
                    
                    ImGui.EndMenu();
                }

                if (ImGui.BeginMenu("Settings"))
                {
                    if (ImGui.MenuItem("Editor Settings"))
                        _editorSettingsUI.Show();
                    ImGui.EndMenu();
                }

                if (ImGui.BeginMenu("Help"))
                {
                    if (ImGui.MenuItem("Keyboard Shortcuts"))
                        _keyboardShortcutsPanel.Show();
                    ImGui.EndMenu();
                }
                
                if (ImGui.BeginMenu("Publish"))
                {
                    if (ImGui.MenuItem("Build & Publish"))
                        BuildAndPublish();
                    ImGui.EndMenu();
                }

                ImGui.EndMenuBar();
            }

            _sceneHierarchyPanel.Draw();
            _propertiesPanel.Draw();
            _contentBrowserPanel.Draw();
            _consolePanel.Draw();

            _scriptComponentUI.Draw();
            _recentProjectsWindow.Draw();
            _keyboardShortcutsPanel.Draw();

            var selectedEntity = _sceneHierarchyPanel.GetSelectedEntity();
            _propertiesPanel.SetSelectedEntity(selectedEntity);
            
            // Render Stats window if visible
            var hoveredEntityName = _hoveredEntity?.Name ?? "None";
            var camPos = _cameraController.Camera.Position;
            var camRotation = _cameraController.Camera.Rotation;
            _rendererStatsPanel.Draw(hoveredEntityName, camPos, camRotation, () => _performanceMonitor.RenderUI());

            ImGui.PushStyleVar(ImGuiStyleVar.WindowPadding, new Vector2(0, 0));

            ImGui.Begin("Viewport");
            {
                _viewportFocused = ImGui.IsWindowFocused();

                var viewportPanelSize = ImGui.GetContentRegionAvail();

                var textureId = _frameBuffer.GetColorAttachmentRendererId();
                var texturePointer = new IntPtr(textureId);
                ImGui.Image(texturePointer, new Vector2(viewportPanelSize.X, viewportPanelSize.Y), new Vector2(0, 1),
                    new Vector2(1, 0));

                // Get the actual screen position and size of the rendered image
                _viewportBounds[0] = ImGui.GetItemRectMin();
                _viewportBounds[1] = ImGui.GetItemRectMax();
                _viewportSize = _viewportBounds[1] - _viewportBounds[0];

                if (ImGui.BeginDragDropTarget())
                {
                    unsafe
                    {
                        ImGuiPayloadPtr payload = ImGui.AcceptDragDropPayload("CONTENT_BROWSER_ITEM");
                        if (payload.NativePtr != null)
                        {
                            var path = Marshal.PtrToStringUni(payload.Data);
                            if (path is not null)
                                _sceneManager.Open(_viewportSize, Path.Combine(AssetsManager.AssetsPath, path));
                        }
                        ImGui.EndDragDropTarget();
                    }
                }

                // Handle entity selection on mouse click in viewport
                if (ImGui.IsWindowHovered())
                {
                    var currentMode = _editorToolbar.CurrentMode;

                    // Prepare local mouse coordinates relative to the viewport
                    var globalMousePos = ImGui.GetMousePos();
                    var localMousePos = new Vector2(globalMousePos.X - _viewportBounds[0].X,
                                                   globalMousePos.Y - _viewportBounds[0].Y);

                    // Handle Ruler mode
                    if (currentMode == EditorMode.Ruler)
                    {
                        if (ImGui.IsMouseClicked(ImGuiMouseButton.Left))
                        {
                            _rulerTool.StartMeasurement(localMousePos, _viewportBounds, _cameraController.Camera);
                        }

                        if (_rulerTool.IsMeasuring)
                        {
                            _rulerTool.UpdateMeasurement(localMousePos, _viewportBounds, _cameraController.Camera);
                        }

                        if (ImGui.IsMouseReleased(ImGuiMouseButton.Left))
                        {
                            _rulerTool.EndMeasurement();
                        }
                    }
                    else
                    {
                        // Start dragging
                        if (ImGui.IsMouseClicked(ImGuiMouseButton.Left))
                        {
                            if (_hoveredEntity != null)
                            {
                                _sceneHierarchyPanel.SetSelectedEntity(_hoveredEntity);

                                if (currentMode == EditorMode.Move || currentMode == EditorMode.Scale)
                                {
                                    // Start manipulation
                                    _objectManipulator.StartDrag(_hoveredEntity, localMousePos, _viewportBounds, _cameraController.Camera);
                                }
                                else
                                {
                                    // Select mode - just focus on entity
                                    EntitySelected(_hoveredEntity);
                                }
                            }
                        }

                        // Update dragging
                        if (_objectManipulator.IsDragging && ImGui.IsMouseDown(ImGuiMouseButton.Left))
                        {
                            _objectManipulator.UpdateDrag(currentMode, localMousePos, _viewportBounds, _cameraController.Camera);
                        }

                        // End dragging
                        if (ImGui.IsMouseReleased(ImGuiMouseButton.Left))
                        {
                            _objectManipulator.EndDrag();
                        }
                    }
                }

                // Render viewport rulers
                var cameraPos = new Vector2(_cameraController.Camera.Position.X, _cameraController.Camera.Position.Y);
                var orthoSize = _cameraController.ZoomLevel;
                var zoom = _viewportSize.Y / (orthoSize * 2.0f); // pixels per unit
                _viewportRuler.Render(_viewportBounds[0], _viewportBounds[1], cameraPos, zoom);
                
                // Render ruler tool measurements
                _rulerTool.Render(_viewportBounds, _cameraController.Camera);
            }

            // Render windows that should dock to Viewport
            var viewportDockId = ImGui.GetWindowDockID();
            _animationTimeline.OnImGuiRender(viewportDockId);
            _tileMapPanel.OnImGuiRender(viewportDockId);

            ImGui.End();

            ImGui.End();
            ImGui.PopStyleVar();

            _editorToolbar.Render();
            ImGui.End();
        }

        // Render popups outside the dockspace window
        _editorSettingsUI.Render();
        _projectUI.Render();
    }

    private void BuildAndPublish()
    {
        throw new NotImplementedException();
    }

    private void ResetCamera()
    {
        _cameraController.SetPosition(Vector3.Zero);
        _cameraController.SetRotation(0.0f);
        // Reset zoom to default
        _cameraController.SetZoom(CameraConfig.DefaultZoomLevel);
    }
}<|MERGE_RESOLUTION|>--- conflicted
+++ resolved
@@ -49,13 +49,10 @@
     private readonly RecentProjectsWindow _recentProjectsWindow;
     private readonly ViewportRuler _viewportRuler = new();
     private readonly TileMapPanel _tileMapPanel;
-<<<<<<< HEAD
     private readonly ShortcutManager _shortcutManager;
     private readonly KeyboardShortcutsPanel _keyboardShortcutsPanel;
-=======
     private readonly IScriptEngine _scriptEngine;
     private readonly ScriptComponentUI _scriptComponentUI;
->>>>>>> 41b80425
 
     // TODO: check concurrency
     private readonly HashSet<KeyCodes> _pressedKeys = [];
@@ -76,11 +73,8 @@
         IContentBrowserPanel contentBrowserPanel, EditorToolbar editorToolbar, ProjectUI projectUI,
         IGraphics2D graphics2D, RendererStatsPanel rendererStatsPanel, SceneFactory sceneFactory,
         AnimationTimelineWindow animationTimeline, RecentProjectsWindow recentProjectsWindow,
-<<<<<<< HEAD
-        TileMapPanel tileMapPanel, ShortcutManager shortcutManager, KeyboardShortcutsPanel keyboardShortcutsPanel)
-=======
-        TileMapPanel tileMapPanel, IScriptEngine scriptEngine)
->>>>>>> 41b80425
+        TileMapPanel tileMapPanel, ShortcutManager shortcutManager, KeyboardShortcutsPanel keyboardShortcutsPanel,
+        IScriptEngine scriptEngine)
     {
         _projectManager = projectManager;
         _consolePanel = consolePanel;
@@ -98,13 +92,10 @@
         _animationTimeline = animationTimeline;
         _recentProjectsWindow = recentProjectsWindow;
         _tileMapPanel = tileMapPanel;
-<<<<<<< HEAD
         _shortcutManager = shortcutManager;
         _keyboardShortcutsPanel = keyboardShortcutsPanel;
-=======
         _scriptEngine = scriptEngine;
         _scriptComponentUI = new ScriptComponentUI(scriptEngine);
->>>>>>> 41b80425
     }
 
     public void OnAttach(IInputSystem inputSystem)
