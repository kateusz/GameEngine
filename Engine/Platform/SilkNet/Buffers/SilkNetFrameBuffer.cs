--- conflicted
+++ resolved
@@ -246,18 +246,14 @@
                     drawBuffers[i] = DrawBufferMode.ColorAttachment0 + i;
                 }
 
-<<<<<<< HEAD
                 unsafe
                 {
                     fixed (DrawBufferMode* ptr = drawBuffers)
                     {
                         SilkNetContext.GL.DrawBuffers((uint)_colorAttachments.Length, ptr);
+                        GLDebug.CheckError(SilkNetContext.GL, "DrawBuffers");
                     }
                 }
-=======
-                SilkNetContext.GL.DrawBuffers((uint)_colorAttachments.Length, drawBuffers);
-                GLDebug.CheckError(SilkNetContext.GL, "DrawBuffers");
->>>>>>> af615a76
                 break;
             }
             case 0:
