--- conflicted
+++ resolved
@@ -112,10 +112,6 @@
             
             int redValue = 0;
             SilkNetContext.GL.ReadPixels(x, y, 1, 1, GLEnum.RedInteger, PixelType.Int, &redValue);
-<<<<<<< HEAD
-            GLDebug.CheckError(SilkNetContext.GL, "ReadPixels");
-            
-=======
 
 #if DEBUG
             var error = SilkNetContext.GL.GetError();
@@ -131,7 +127,6 @@
                 SilkNetContext.GL.BindFramebuffer(FramebufferTarget.ReadFramebuffer, (uint)previousFBO);
             }
 
->>>>>>> ea7a26f1
             return redValue;
         }
     }
@@ -165,12 +160,6 @@
             GLDebug.CheckError(SilkNetContext.GL, "DeleteFramebuffer");
             
             SilkNetContext.GL.DeleteTextures(_colorAttachments);
-<<<<<<< HEAD
-            GLDebug.CheckError(SilkNetContext.GL, "DeleteTextures (color)");
-            
-            SilkNetContext.GL.DeleteTextures(1, _depthAttachment);
-            GLDebug.CheckError(SilkNetContext.GL, "DeleteTextures (depth)");
-=======
 
             // Only delete if we actually have a depth attachment
             if (_depthAttachment != 0)
@@ -178,7 +167,6 @@
                 SilkNetContext.GL.DeleteTextures(1, _depthAttachment);
                 _depthAttachment = 0;
             }
->>>>>>> ea7a26f1
         }
 
         _rendererId = SilkNetContext.GL.GenFramebuffer();
@@ -205,12 +193,7 @@
             GLDebug.CheckError(SilkNetContext.GL, "GenTexture (depth)");
             
             SilkNetContext.GL.BindTexture(TextureTarget.Texture2D, _depthAttachment);
-<<<<<<< HEAD
-            GLDebug.CheckError(SilkNetContext.GL, "BindTexture (depth)");
-                
-=======
-
->>>>>>> ea7a26f1
+
             switch (_depthAttachmentSpec.TextureFormat)
             {
                 case FramebufferTextureFormat.DEPTH24STENCIL8:
