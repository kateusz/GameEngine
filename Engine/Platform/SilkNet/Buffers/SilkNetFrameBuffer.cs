using System.Diagnostics;
using Engine.Renderer.Buffers.FrameBuffer;
using Silk.NET.OpenGL;

namespace Engine.Platform.SilkNet.Buffers;

public class SilkNetFrameBuffer : FrameBuffer
{
    private const uint MaxFramebufferSize = 8192;

    private uint _rendererId = 0;
    private readonly List<FramebufferTextureSpecification> _colorAttachmentSpecs = [];
    private uint[] _colorAttachments;
    private uint _depthAttachment = 0;
    private readonly FramebufferTextureSpecification _depthAttachmentSpec;
    private readonly FrameBufferSpecification _specification;
    private bool _disposed = false;

    public SilkNetFrameBuffer(FrameBufferSpecification spec)
    {
        _specification = spec;

        foreach (var specificationAttachment in _specification.AttachmentsSpec.Attachments)
        {
            if (!IsDepthFormat(specificationAttachment.TextureFormat))
                _colorAttachmentSpecs.Add(specificationAttachment);
            else
                _depthAttachmentSpec = specificationAttachment;
        }

        Invalidate();
    }

    protected virtual void Dispose(bool disposing)
    {
        if (!_disposed)
        {
            if (disposing)
            {
                // Dispose managed state
                _colorAttachmentSpecs?.Clear();
            }

            // Free unmanaged OpenGL resources
            if (_rendererId != 0)
            {
                SilkNetContext.GL.DeleteFramebuffer(_rendererId);
                _rendererId = 0;
            }

            if (_colorAttachments != null && _colorAttachments.Length > 0)
            {
                SilkNetContext.GL.DeleteTextures(_colorAttachments);
                Array.Clear(_colorAttachments, 0, _colorAttachments.Length);
            }

            if (_depthAttachment != 0)
            {
                SilkNetContext.GL.DeleteTexture(_depthAttachment);
                _depthAttachment = 0;
            }

            _disposed = true;
        }
    }

    public override void Dispose()
    {
        Dispose(true);
        GC.SuppressFinalize(this);
    }

    ~SilkNetFrameBuffer()
    {
        Dispose(false);
    }

    /// <summary>
    /// Gets the renderer ID of the first color attachment.
    /// </summary>
    /// <returns>The OpenGL texture ID of the first color attachment, or 0 if there are no color attachments (e.g., depth-only framebuffers).</returns>
    public override uint GetColorAttachmentRendererId()
    {
        if (_colorAttachments == null || _colorAttachments.Length == 0)
        {
            Debug.WriteLine("Warning: Attempted to get color attachment from framebuffer with no color attachments");
            return 0;
        }
        return _colorAttachments[0];
    }

    public override FrameBufferSpecification GetSpecification() => _specification;

    public override void Resize(uint width, uint height)
    {
        if (width == 0 || height == 0 || width > MaxFramebufferSize || height > MaxFramebufferSize)
        {
            Debug.WriteLine("Attempted to resize framebuffer to {0}, {1}", width, height);
            return;
        }

        _specification.Width = width;
        _specification.Height = height;

        Invalidate();
    }

    public override int ReadPixel(int attachmentIndex, int x, int y)
    {
        // Validate attachment index
        if (attachmentIndex < 0 || attachmentIndex >= _colorAttachmentSpecs.Count)
        {
            Debug.WriteLine($"Warning: Invalid attachment index {attachmentIndex}, " +
                           $"valid range is 0-{_colorAttachmentSpecs.Count - 1}");
            return -1;
        }

        // Validate coordinates
        if (x < 0 || x >= _specification.Width || y < 0 || y >= _specification.Height)
        {
            Debug.WriteLine($"Warning: Pixel coordinates ({x}, {y}) out of bounds " +
                           $"for framebuffer size ({_specification.Width}, {_specification.Height})");
            return -1;
        }

        // Must bind framebuffer before reading
        var previousFBO = SilkNetContext.GL.GetInteger(GLEnum.ReadFramebufferBinding);
        if (previousFBO != (int)_rendererId)
        {
            SilkNetContext.GL.BindFramebuffer(FramebufferTarget.ReadFramebuffer, _rendererId);
        }

        unsafe
        {
            SilkNetContext.GL.ReadBuffer(GLEnum.ColorAttachment0 + attachmentIndex);
            GLDebug.CheckError(SilkNetContext.GL, "ReadBuffer");
            
            int redValue = 0;
            SilkNetContext.GL.ReadPixels(x, y, 1, 1, GLEnum.RedInteger, PixelType.Int, &redValue);

#if DEBUG
            var error = SilkNetContext.GL.GetError();
            if (error != GLEnum.NoError)
            {
                Debug.WriteLine($"Warning: ReadPixels failed with OpenGL error: {error}");
            }
#endif

            // Restore previous binding
            if (previousFBO != (int)_rendererId)
            {
                SilkNetContext.GL.BindFramebuffer(FramebufferTarget.ReadFramebuffer, (uint)previousFBO);
            }

            return redValue;
        }
    }

    public override void ClearAttachment(int attachmentIndex, int value)
    {
        SilkNetContext.GL.ClearBuffer(BufferKind.Color, attachmentIndex, value);
        GLDebug.CheckError(SilkNetContext.GL, "ClearBuffer");
    }
    
    public override void Bind()
    {
        SilkNetContext.GL.BindFramebuffer(FramebufferTarget.Framebuffer, _rendererId);
        GLDebug.CheckError(SilkNetContext.GL, "BindFramebuffer");
    }

    public override void Unbind()
    {
        SilkNetContext.GL.BindFramebuffer(FramebufferTarget.Framebuffer, 0);
        GLDebug.CheckError(SilkNetContext.GL, "BindFramebuffer (unbind)");
    }

    private void Invalidate()
    {
        bool attachmentCountChanged = _colorAttachments == null ||
                                       _colorAttachments.Length != _colorAttachmentSpecs.Count;

        // Properly dispose existing resources before creating new ones
        if (_rendererId != 0)
        {
            SilkNetContext.GL.DeleteFramebuffer(_rendererId);
            GLDebug.CheckError(SilkNetContext.GL, "DeleteFramebuffer");
            _rendererId = 0;
        }

        if (_colorAttachments != null && _colorAttachments.Length > 0)
        {
            SilkNetContext.GL.DeleteTextures(_colorAttachments);
            GLDebug.CheckError(SilkNetContext.GL, "DeleteTextures (color attachments)");
        }

        if (_depthAttachment != 0)
        {
            SilkNetContext.GL.DeleteTexture(_depthAttachment);
            GLDebug.CheckError(SilkNetContext.GL, "DeleteTexture (depth attachment)");
            _depthAttachment = 0;
        }

        _rendererId = SilkNetContext.GL.GenFramebuffer();
        GLDebug.CheckError(SilkNetContext.GL, "GenFramebuffer");
        
        SilkNetContext.GL.BindFramebuffer(FramebufferTarget.Framebuffer, _rendererId);
        GLDebug.CheckError(SilkNetContext.GL, "BindFramebuffer");

        // Only allocate if attachment count changed
        if (attachmentCountChanged)
            _colorAttachments = new uint[_colorAttachmentSpecs.Count];

        SilkNetContext.GL.GenTextures(_colorAttachments);
        GLDebug.CheckError(SilkNetContext.GL, "GenTextures");

        for (var i = 0; i < _colorAttachments.Length; i++)
        {
            AttachColorTexture(i);
        }

        if (_depthAttachmentSpec.TextureFormat != FramebufferTextureFormat.None)
        {
            _depthAttachment = SilkNetContext.GL.GenTexture();
            GLDebug.CheckError(SilkNetContext.GL, "GenTexture (depth)");
            
            SilkNetContext.GL.BindTexture(TextureTarget.Texture2D, _depthAttachment);

            switch (_depthAttachmentSpec.TextureFormat)
            {
                case FramebufferTextureFormat.DEPTH24STENCIL8:
                    AttachDepthTexture(_depthAttachment, _specification.Samples, GLEnum.Depth24Stencil8, FramebufferAttachment.DepthStencilAttachment, _specification.Width, _specification.Height);
                    break;
            }
        }
        else
        {
            // Explicitly set to no attachment
            _depthAttachment = 0;
        }

        DrawBuffers();

        SilkNetContext.GL.BindFramebuffer(FramebufferTarget.Framebuffer, 0);
        GLDebug.CheckError(SilkNetContext.GL, "BindFramebuffer (unbind after invalidate)");
    }

    private void DrawBuffers()
    {
        switch (_colorAttachments.Length)
        {
            // Handle draw buffers
            case > 4:
                throw new InvalidOperationException($"Too many color attachments! Maximum is 4, but {_colorAttachments.Length} were specified.");
            case >= 1:
            {
                DrawBufferMode[] drawBuffers = new DrawBufferMode[4];
                for (int i = 0; i < 4; i++)
                {
                    drawBuffers[i] = DrawBufferMode.ColorAttachment0 + i;
                }

                SilkNetContext.GL.DrawBuffers((uint)_colorAttachments.Length, drawBuffers);
                GLDebug.CheckError(SilkNetContext.GL, "DrawBuffers");
                break;
            }
            default:
                // Only depth-pass (when 0 attachments)
                SilkNetContext.GL.DrawBuffer(GLEnum.None);
                GLDebug.CheckError(SilkNetContext.GL, "DrawBuffer (None)");
                break;
        }

        var status = SilkNetContext.GL.CheckFramebufferStatus(FramebufferTarget.Framebuffer);
        GLDebug.CheckError(SilkNetContext.GL, "CheckFramebufferStatus");

        if (status != GLEnum.FramebufferComplete)
        {
            throw new InvalidOperationException($"Framebuffer is not complete! Status: {status} (0x{(int)status:X})");
        }
    }

    private unsafe void AttachColorTexture(int attachmentIndex)
    {
        SilkNetContext.GL.BindTexture(TextureTarget.Texture2D, _colorAttachments[attachmentIndex]);
        GLDebug.CheckError(SilkNetContext.GL, $"BindTexture (color attachment {attachmentIndex})");

        InternalFormat internalFormat = InternalFormat.Rgba8;
        PixelFormat format = PixelFormat.Rgba;
        PixelType pixelType;
        switch (_colorAttachmentSpecs[attachmentIndex].TextureFormat)
        {
            case FramebufferTextureFormat.RGBA8:
                internalFormat = InternalFormat.Rgba8;
                format = PixelFormat.Rgba;
                pixelType = PixelType.UnsignedByte;
                break;
            case FramebufferTextureFormat.RED_INTEGER:
                internalFormat = InternalFormat.R32i;
                format = PixelFormat.RedInteger;
                pixelType = PixelType.Int;
                break;
            default:
                throw new NotSupportedException(
                    $"Unsupported texture format: {_colorAttachmentSpecs[attachmentIndex].TextureFormat}");
        }

        // Create our texture and upload the image data.
        SilkNetContext.GL.TexImage2D(TextureTarget.Texture2D, 0, internalFormat, _specification.Width,
<<<<<<< HEAD
            _specification.Height, 0, format, pixelType, (void*)0);
=======
            _specification.Height, 0, format, PixelType.Int, (void*)0);
        GLDebug.CheckError(SilkNetContext.GL, $"TexImage2D (color attachment {attachmentIndex})");
        
>>>>>>> 98ad2b71
        SilkNetContext.GL.TexParameter(TextureTarget.Texture2D, TextureParameterName.TextureMinFilter,
            (int)TextureMinFilter.Nearest);
        GLDebug.CheckError(SilkNetContext.GL, $"TexParameter MinFilter (color attachment {attachmentIndex})");
        
        SilkNetContext.GL.TexParameter(TextureTarget.Texture2D, TextureParameterName.TextureMagFilter,
            (int)TextureMagFilter.Nearest);
        GLDebug.CheckError(SilkNetContext.GL, $"TexParameter MagFilter (color attachment {attachmentIndex})");
        
        SilkNetContext.GL.FramebufferTexture2D(FramebufferTarget.Framebuffer,
            FramebufferAttachment.ColorAttachment0 + attachmentIndex, TextureTarget.Texture2D, _colorAttachments[attachmentIndex], 0);
        GLDebug.CheckError(SilkNetContext.GL, $"FramebufferTexture2D (color attachment {attachmentIndex})");
    }

    private static bool IsDepthFormat(FramebufferTextureFormat format)
    {
        return format switch
        {
            FramebufferTextureFormat.DEPTH24STENCIL8 => true,
            _ => false
        };
    }
    
    private static GLEnum TextureFormatToGL(FramebufferTextureFormat format)
    {
        switch (format)
        {
            case FramebufferTextureFormat.RGBA8:       return GLEnum.Rgba8;
            case FramebufferTextureFormat.RED_INTEGER: return GLEnum.RedInteger;
        }

        return 0;
    }

    private static void AttachDepthTexture(uint id, uint samples, GLEnum format, FramebufferAttachment attachmentType, uint width, uint height)
    {
        bool multisampled = samples > 1;

        if (multisampled)
        {
            // Multisampled texture
            SilkNetContext.GL.TexImage2DMultisample(TextureTarget.Texture2DMultisample, samples, format, width, height, false);
            GLDebug.CheckError(SilkNetContext.GL, "TexImage2DMultisample (depth)");
        }
        else
        {
            // Regular 2D texture
            SilkNetContext.GL.TexStorage2D(TextureTarget.Texture2D, 1, format, width, height);
            GLDebug.CheckError(SilkNetContext.GL, "TexStorage2D (depth)");

            // Set texture parameters
            SilkNetContext.GL.TexParameter(TextureTarget.Texture2D, TextureParameterName.TextureMinFilter, (int)GLEnum.Linear);
            GLDebug.CheckError(SilkNetContext.GL, "TexParameter MinFilter (depth)");
            
            SilkNetContext.GL.TexParameter(TextureTarget.Texture2D, TextureParameterName.TextureMagFilter, (int)GLEnum.Linear);
            GLDebug.CheckError(SilkNetContext.GL, "TexParameter MagFilter (depth)");
            
            SilkNetContext.GL.TexParameter(TextureTarget.Texture2D, TextureParameterName.TextureWrapR, (int)GLEnum.ClampToEdge);
            GLDebug.CheckError(SilkNetContext.GL, "TexParameter WrapR (depth)");
            
            SilkNetContext.GL.TexParameter(TextureTarget.Texture2D, TextureParameterName.TextureWrapS, (int)GLEnum.ClampToEdge);
            GLDebug.CheckError(SilkNetContext.GL, "TexParameter WrapS (depth)");
            
            SilkNetContext.GL.TexParameter(TextureTarget.Texture2D, TextureParameterName.TextureWrapT, (int)GLEnum.ClampToEdge);
            GLDebug.CheckError(SilkNetContext.GL, "TexParameter WrapT (depth)");
        }

        // Attach the texture to the framebuffer
        SilkNetContext.GL.FramebufferTexture2D(FramebufferTarget.Framebuffer, attachmentType, multisampled ? TextureTarget.Texture2DMultisample : TextureTarget.Texture2D, id, 0);
        GLDebug.CheckError(SilkNetContext.GL, "FramebufferTexture2D (depth)");
    }
}<|MERGE_RESOLUTION|>--- conflicted
+++ resolved
@@ -306,13 +306,9 @@
 
         // Create our texture and upload the image data.
         SilkNetContext.GL.TexImage2D(TextureTarget.Texture2D, 0, internalFormat, _specification.Width,
-<<<<<<< HEAD
             _specification.Height, 0, format, pixelType, (void*)0);
-=======
-            _specification.Height, 0, format, PixelType.Int, (void*)0);
         GLDebug.CheckError(SilkNetContext.GL, $"TexImage2D (color attachment {attachmentIndex})");
         
->>>>>>> 98ad2b71
         SilkNetContext.GL.TexParameter(TextureTarget.Texture2D, TextureParameterName.TextureMinFilter,
             (int)TextureMinFilter.Nearest);
         GLDebug.CheckError(SilkNetContext.GL, $"TexParameter MinFilter (color attachment {attachmentIndex})");
