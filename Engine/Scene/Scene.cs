using System.Numerics;
using Box2D.NetStandard.Collision.Shapes;
using Box2D.NetStandard.Dynamics.Bodies;
using Box2D.NetStandard.Dynamics.Fixtures;
using Box2D.NetStandard.Dynamics.World;
using ECS;
using Engine.Renderer;
using Engine.Renderer.Cameras;
using Engine.Renderer.Textures;
using Engine.Scene.Components;
using Engine.Scene.Systems;
using Serilog;

namespace Engine.Scene;

public class Scene : IScene
{
    private static readonly ILogger Logger = Log.ForContext<Scene>();

    private readonly IContext _context;
    private readonly IGraphics2D _graphics2D;
    private readonly string _path;
    private uint _viewportWidth;
    private uint _viewportHeight;
    private readonly World _physicsWorld;
    private int _nextEntityId = 1;
    private readonly ISystemManager _systemManager;
    private bool _disposed = false;

    // Cache for tileset textures in editor mode (to avoid loading from disk every frame)
    // Key format: "path|columns|rows" to handle different grid configurations of the same texture
    private readonly Dictionary<string, TileSet> _editorTileSetCache = new();

    public Scene(string path, ISceneSystemRegistry systemRegistry, IGraphics2D graphics2D, IContext context)
    {
        _path = path;
        _graphics2D = graphics2D;
        _context = context;
        _context.Clear();

        // Initialize ECS systems
        _systemManager = new SystemManager();

        // Populate system manager from registry (singleton systems shared across scenes)
        systemRegistry.PopulateSystemManager(_systemManager);

        // Initialize physics world (per-scene, cannot be shared)
        _physicsWorld = new World(new Vector2(0, -9.8f));

        var contactListener = new SceneContactListener();
        _physicsWorld.SetContactListener(contactListener);

        // Create and register physics simulation system with the physics world
        // NOTE: This system is per-scene because each scene has its own physics world
        var physicsSimulationSystem = new PhysicsSimulationSystem(_physicsWorld, _context);
        _systemManager.RegisterSystem(physicsSimulationSystem);
    }

    public IEnumerable<Entity> Entities => _context.Entities;

    public Entity CreateEntity(string name)
    {
        var entity = Entity.Create(_nextEntityId++, name);
        entity.OnComponentAdded += OnComponentAdded;
        _context.Register(entity);

        return entity;
    }

    public void AddEntity(Entity entity)
    {
        if (entity.Id <= 0)
            throw new ArgumentException($"Entity ID must be positive, got {entity.Id}", nameof(entity));

        // Track highest ID when adding existing entities (e.g., from deserialization)
        if (entity.Id >= _nextEntityId)
            _nextEntityId = entity.Id + 1;

        // Subscribe to component events to maintain consistency with CreateEntity
        entity.OnComponentAdded += OnComponentAdded;

        _context.Register(entity);
    }

    private void OnComponentAdded(IComponent component)
    {
        if (component is CameraComponent cameraComponent)
        {
            if (_viewportWidth > 0 && _viewportHeight > 0)
                cameraComponent.Camera.SetViewportSize(_viewportWidth, _viewportHeight);
        }
    }

    public void DestroyEntity(Entity entity)
    {
        // Unsubscribe from all events before removing to prevent memory leak
        entity.OnComponentAdded -= OnComponentAdded;

        // O(1) removal via dictionary lookup
        _context.Remove(entity.Id);
    }

    public void OnRuntimeStart()
    {
        _systemManager.Initialize();

        var view = _context.View<RigidBody2DComponent>();
        foreach (var (entity, component) in view)
        {
            var transform = entity.GetComponent<TransformComponent>();
            var bodyDef = new BodyDef
            {
                position = new Vector2(transform.Translation.X, transform.Translation.Y),
                angle = transform.Rotation.Z,
                type = RigidBody2DTypeToBox2DBody(component.BodyType),
                bullet = component.BodyType == RigidBodyType.Dynamic ? true : false
            };

            var body = _physicsWorld.CreateBody(bodyDef);
            body.SetFixedRotation(component.FixedRotation);

            body.SetUserData(entity);

            component.RuntimeBody = body;

            if (entity.HasComponent<BoxCollider2DComponent>())
            {
                var boxCollider = entity.GetComponent<BoxCollider2DComponent>();
                var shape = new PolygonShape();

                var actualSizeX = boxCollider.Size.X * transform.Scale.X;
                var actualSizeY = boxCollider.Size.Y * transform.Scale.Y;
                var actualOffsetX = boxCollider.Offset.X * transform.Scale.X;
                var actualOffsetY = boxCollider.Offset.Y * transform.Scale.Y;

                var center = new Vector2(actualOffsetX, actualOffsetY);
                shape.SetAsBox(actualSizeX / 2.0f, actualSizeY / 2.0f, center, 0.0f);

                var fixtureDef = new FixtureDef
                {
                    shape = shape,
                    density = boxCollider.Density,
                    friction = boxCollider.Friction,
                    restitution = boxCollider.Restitution,
                    isSensor = boxCollider.IsTrigger
                };

                body.CreateFixture(fixtureDef);
            }
        }
    }

    public void OnRuntimeStop()
    {
<<<<<<< HEAD
        // First, mark all script entities as "stopping" to prevent new physics operations
        var scriptEntities = _context.View<NativeScriptComponent>();
        var errors = new List<Exception>();

        foreach (var (entity, component) in scriptEntities)
        {
            if (component.ScriptableEntity != null)
            {
                try
                {
                    component.ScriptableEntity.OnDestroy();
                }
                catch (Exception ex)
                {
                    Logger.Error(ex, $"Error in script OnDestroy for entity '{entity.Name}' (ID: {entity.Id})");
                    errors.Add(ex);
                }
            }
        }

        if (errors.Count > 0)
        {
            Logger.Warning(
                "Scene stopped with {ErrorsCount} script error(s) during OnDestroy. Check logs above for details.",
                errors.Count);
        }

        // Physics body cleanup is now handled by PhysicsSimulationSystem.OnShutdown()
        // This maintains proper separation of concerns and centralizes physics lifecycle management
=======
        // Script lifecycle (OnDestroy) is now handled by ScriptUpdateSystem.OnShutdown()
        // Physics body cleanup is handled by PhysicsSimulationSystem.OnShutdown()
        // This maintains proper separation of concerns and centralizes lifecycle management in systems
>>>>>>> d79bdf9c
        _systemManager.Shutdown();
    }

    public void OnUpdateRuntime(TimeSpan ts)
    {
        // Update all systems in priority order:
        // 100: PhysicsSimulationSystem
        // 150: ScriptUpdateSystem
        // 200: SpriteRenderingSystem
        // 205: SubTextureRenderingSystem
        // 210: ModelRenderingSystem
        // 500: PhysicsDebugRenderSystem
        _systemManager.Update(ts);
    }


    /// <summary>
    /// Updates the scene in editor mode (without running physics or scripts).
    /// </summary>
    /// <remarks>
    /// NOTE: Editor mode uses manual rendering instead of the ECS systems because:
    /// 1. Editor uses OrthographicCamera while scene systems use SceneCamera (incompatible types)
    /// 2. Editor mode is fundamentally different (no physics, no scripts, just visualization)
    /// 3. Editor camera is managed by the viewport, not by scene entities
    ///
    /// If in the future we want to unify this, we would need to:
    /// - Make rendering systems accept both camera types, OR
    /// - Convert OrthographicCamera to SceneCamera (with potential performance cost), OR
    /// - Refactor the editor to use scene-based cameras
    /// </remarks>
    public void OnUpdateEditor(TimeSpan ts, OrthographicCamera camera)
    {
        //TODO: temp disable 3D
        /*
        var baseCamera = camera;
        Matrix4x4 cameraTransform = Matrix4x4.CreateTranslation(camera.Position);

        Renderer3D.Instance.BeginScene(baseCamera, cameraTransform);

        var modelGroup = _context.GetGroup([
            typeof(TransformComponent), typeof(MeshComponent), typeof(ModelRendererComponent)
        ]);
        foreach (var entity in modelGroup)
        {
            var transformComponent = entity.GetComponent<TransformComponent>();
            var meshComponent = entity.GetComponent<MeshComponent>();
            var modelRendererComponent = entity.GetComponent<ModelRendererComponent>();

            Renderer3D.Instance.DrawModel(transformComponent.GetTransform(), meshComponent, modelRendererComponent,
                entity.Id);
        }

        Renderer3D.Instance.EndScene();
        */

        // Render 2D sprites using the editor viewport camera
        _graphics2D.BeginScene(camera);

        // Sprites
        var spriteGroup = _context.GetGroup([typeof(TransformComponent), typeof(SpriteRendererComponent)]);
        foreach (var entity in spriteGroup)
        {
            var spriteRendererComponent = entity.GetComponent<SpriteRendererComponent>();
            var transformComponent = entity.GetComponent<TransformComponent>();
            _graphics2D.DrawSprite(transformComponent.GetTransform(), spriteRendererComponent, entity.Id);
        }

        // Subtextures (mirror runtime system)
        var subtextureGroup =
            _context.GetGroup([typeof(TransformComponent), typeof(SubTextureRendererComponent)]);
        foreach (var entity in subtextureGroup)
        {
            var subtextureComponent = entity.GetComponent<SubTextureRendererComponent>();
            if (subtextureComponent.Texture is null) continue;

            // Create SubTexture2D using component's cell/sprite sizes (same as runtime)
            var subTexture = SubTexture2D.CreateFromCoords(
                subtextureComponent.Texture,
                subtextureComponent.Coords,
                subtextureComponent.CellSize,
                subtextureComponent.SpriteSize
            );

            // Use transform directly without additional scaling (same as runtime)
            var transform = entity.GetComponent<TransformComponent>().GetTransform();
            _graphics2D.DrawQuad(transform, subTexture.Texture, subTexture.TexCoords, entityId: entity.Id);
        }

        // TileMaps (mirror runtime system with caching)
        var tilemapGroup = _context.GetGroup([typeof(TransformComponent), typeof(TileMapComponent)]);
        foreach (var entity in tilemapGroup)
        {
            var tileMapComponent = entity.GetComponent<TileMapComponent>();
            var transformComponent = entity.GetComponent<TransformComponent>();

            // Skip if no tileset path
            if (string.IsNullOrEmpty(tileMapComponent.TileSetPath))
                continue;

            // Get or load cached tileset
            var tileSet = GetOrLoadEditorTileSet(tileMapComponent);
            if (tileSet?.Texture == null)
                continue;

            // Render layers in Z-index order
            var sortedLayers = tileMapComponent.Layers.OrderBy(l => l.ZIndex).ToList();

            foreach (var layer in sortedLayers)
            {
                if (!layer.Visible)
                    continue;

                for (var y = 0; y < tileMapComponent.Height; y++)
                {
                    for (var x = 0; x < tileMapComponent.Width; x++)
                    {
                        var tileId = layer.Tiles[x, y];
                        if (tileId < 0)
                            continue; // Empty tile

                        // Get pre-computed subtexture from cache
                        var subTexture = tileSet.GetTileSubTexture(tileId);
                        if (subTexture == null)
                            continue;

                        // Calculate tile position in world space
                        var tilePos = new Vector3(
                            transformComponent.Translation.X + x * tileMapComponent.TileSize.X,
                            transformComponent.Translation.Y + y * tileMapComponent.TileSize.Y,
                            transformComponent.Translation.Z + layer.ZIndex * 0.01f
                        );

                        // Create transform for this tile
                        var tileTransform = Matrix4x4.CreateScale(new Vector3(tileMapComponent.TileSize, 1.0f)) *
                                            Matrix4x4.CreateRotationZ(transformComponent.Rotation.Z) *
                                            Matrix4x4.CreateTranslation(tilePos);

                        var tintColor = new Vector4(1, 1, 1, layer.Opacity);

                        _graphics2D.DrawQuad(
                            tileTransform,
                            subTexture.Texture,
                            subTexture.TexCoords,
                            1.0f,
                            tintColor,
                            entity.Id
                        );
                    }
                }
            }
        }

        _graphics2D.EndScene();
    }

    public void OnViewportResize(uint width, uint height)
    {
        _viewportWidth = width;
        _viewportHeight = height;

        var group = _context.GetGroup([typeof(CameraComponent)]);
        foreach (var entity in group)
        {
            var cameraComponent = entity.GetComponent<CameraComponent>();
            if (!cameraComponent.FixedAspectRatio)
            {
                cameraComponent.Camera.SetViewportSize(width, height);
            }
        }
    }

    public Entity? GetPrimaryCameraEntity()
    {
        var view = _context.View<CameraComponent>();
        foreach (var (entity, component) in view)
        {
            if (component.Primary)
                return entity;
        }

        return null;
    }

    private BodyType RigidBody2DTypeToBox2DBody(RigidBodyType componentBodyType)
    {
        return componentBodyType switch
        {
            RigidBodyType.Static => BodyType.Static,
            RigidBodyType.Dynamic => BodyType.Dynamic,
            RigidBodyType.Kinematic => BodyType.Kinematic,
            _ => throw new ArgumentOutOfRangeException(nameof(componentBodyType), componentBodyType, null)
        };
    }

    /// <summary>
    /// Duplicates an entity by cloning all of its components.
    /// This method uses reflection to automatically handle all component types,
    /// eliminating the need for manual updates when new components are added.
    /// </summary>
    /// <param name="entity">The entity to duplicate.</param>
    /// <returns>The newly created entity with cloned components.</returns>
    public Entity DuplicateEntity(Entity entity)
    {
        var newEntity = CreateEntity(entity.Name);

        // Clone all components using their Clone() implementation
        foreach (var component in entity.GetAllComponents())
        {
            var clonedComponent = component.Clone();
            var componentType = component.GetType();

            // Get the generic AddComponent<T>(T component) method
            var addComponentMethod = typeof(Entity)
                .GetMethods()
                .FirstOrDefault(m =>
                    m.Name == nameof(Entity.AddComponent) &&
                    m.IsGenericMethod &&
                    m.GetParameters().Length == 1 &&
                    m.GetParameters()[0].ParameterType.IsGenericParameter);

            if (addComponentMethod != null)
            {
                // Make the generic method concrete with the component type
                var genericMethod = addComponentMethod.MakeGenericMethod(componentType);
                genericMethod.Invoke(newEntity, new[] { clonedComponent });
            }
            else
            {
                Logger.Warning("Could not find AddComponent method for type {ComponentTypeName}", componentType.Name);
            }
        }

        return newEntity;
    }

    /// <summary>
    /// Gets or loads a tileset from the editor cache. This prevents loading textures from disk every frame.
    /// </summary>
    private TileSet? GetOrLoadEditorTileSet(TileMapComponent tileMapComponent)
    {
        // Generate cache key that includes grid dimensions
        var cacheKey =
            $"{tileMapComponent.TileSetPath}|{tileMapComponent.TileSetColumns}|{tileMapComponent.TileSetRows}";
        
        // Check cache first
        if (_editorTileSetCache.TryGetValue(cacheKey, out var cachedTileSet))
        {
            return cachedTileSet;
        }

        // Not in cache, load it
        var tileSet = new TileSet
        {
            TexturePath = tileMapComponent.TileSetPath,
            Columns = tileMapComponent.TileSetColumns,
            Rows = tileMapComponent.TileSetRows
        };

        tileSet.LoadTexture();

        if (tileSet.Texture != null)
        {
            // Calculate tile dimensions from texture size
            tileSet.TileWidth = tileSet.Texture.Width / tileMapComponent.TileSetColumns;
            tileSet.TileHeight = tileSet.Texture.Height / tileMapComponent.TileSetRows;

            // Generate all tile subtextures
            tileSet.GenerateTiles();

            // Cache for future frames
            _editorTileSetCache[cacheKey] = tileSet;
            return tileSet;
        }

        return null;
    }

    /// <summary>
    /// Disposes the scene and cleans up all resources.
    /// Unsubscribes from events, disposes the SystemManager (which handles per-scene systems),
    /// and clears entity storage to prevent memory leaks.
    /// </summary>
    public void Dispose()
    {
        if (_disposed) return;

        Logger.Debug("Disposing scene '{Path}'", _path);

        // Unsubscribe from all entity component events to prevent memory leaks
        foreach (var entity in _context.Entities)
        {
            entity.OnComponentAdded -= OnComponentAdded;
        }

        // Dispose SystemManager which will dispose per-scene systems (PhysicsSimulationSystem)
        // Singleton systems (rendering, scripts) are shared and won't be disposed
        _systemManager?.Dispose();

        // Clear tileset cache to prevent memory leaks
        foreach (var tileSet in _editorTileSetCache.Values)
        {
            tileSet.Texture?.Dispose();
        }

        _editorTileSetCache.Clear();

        // Clear entity storage
        _context.Clear();

        _disposed = true;
        Logger.Debug("Scene '{Path}' disposed successfully", _path);
    }
}<|MERGE_RESOLUTION|>--- conflicted
+++ resolved
@@ -152,41 +152,6 @@
 
     public void OnRuntimeStop()
     {
-<<<<<<< HEAD
-        // First, mark all script entities as "stopping" to prevent new physics operations
-        var scriptEntities = _context.View<NativeScriptComponent>();
-        var errors = new List<Exception>();
-
-        foreach (var (entity, component) in scriptEntities)
-        {
-            if (component.ScriptableEntity != null)
-            {
-                try
-                {
-                    component.ScriptableEntity.OnDestroy();
-                }
-                catch (Exception ex)
-                {
-                    Logger.Error(ex, $"Error in script OnDestroy for entity '{entity.Name}' (ID: {entity.Id})");
-                    errors.Add(ex);
-                }
-            }
-        }
-
-        if (errors.Count > 0)
-        {
-            Logger.Warning(
-                "Scene stopped with {ErrorsCount} script error(s) during OnDestroy. Check logs above for details.",
-                errors.Count);
-        }
-
-        // Physics body cleanup is now handled by PhysicsSimulationSystem.OnShutdown()
-        // This maintains proper separation of concerns and centralizes physics lifecycle management
-=======
-        // Script lifecycle (OnDestroy) is now handled by ScriptUpdateSystem.OnShutdown()
-        // Physics body cleanup is handled by PhysicsSimulationSystem.OnShutdown()
-        // This maintains proper separation of concerns and centralizes lifecycle management in systems
->>>>>>> d79bdf9c
         _systemManager.Shutdown();
     }
 
