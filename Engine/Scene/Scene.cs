using System.Collections.Concurrent;
using System.Numerics;
using Box2D.NetStandard.Collision.Shapes;
using Box2D.NetStandard.Dynamics.Bodies;
using Box2D.NetStandard.Dynamics.Fixtures;
using Box2D.NetStandard.Dynamics.World;
using ECS;
using Engine.Renderer;
using Engine.Renderer.Cameras;
using Engine.Scene.Components;
using Engine.Scene.Systems;
using Engine.Scripting;
using Serilog;

namespace Engine.Scene;

public class Scene
{
    private static readonly ILogger Logger = Log.ForContext<Scene>();

    private readonly string _path;
    private uint _viewportWidth;
    private uint _viewportHeight;
    private World _physicsWorld;
    private SceneContactListener _contactListener;
    private int _nextEntityId = 1;
    private readonly SystemManager _systemManager;
    private readonly ModelRenderingSystem _modelRenderingSystem;

    private readonly bool _showPhysicsDebug = true;
    private PhysicsDebugRenderSystem? _physicsDebugRenderSystem;

    // Fixed timestep accumulator for deterministic physics
    private float _physicsAccumulator = 0f;

    /// <summary>
    /// Maximum physics steps per frame to prevent spiral of death.
    /// At 60Hz physics with 16ms frames, this allows catching up from frame spikes up to ~83ms.
    /// Beyond this threshold, the accumulator is clamped to prevent unbounded physics execution.
    /// </summary>
    private const int MaxPhysicsStepsPerFrame = 5;


    public Scene(string path)
    {
        _path = path;
        Context.Instance.Clear();

        // Initialize ECS systems
        _systemManager = new SystemManager();
        _modelRenderingSystem = new ModelRenderingSystem(Graphics3D.Instance);
        _systemManager.RegisterSystem(_modelRenderingSystem);
        _systemManager.Initialize();
    }

    public IEnumerable<Entity> Entities => Context.Instance.Entities;

    public Entity CreateEntity(string name)
    {
        var entity = Entity.Create(_nextEntityId++, name);
        entity.OnComponentAdded += OnComponentAdded;
        Context.Instance.Register(entity);

        return entity;
    }

    public void AddEntity(Entity entity)
    {
        if (entity.Id <= 0)
            throw new ArgumentException($"Entity ID must be positive, got {entity.Id}", nameof(entity));

        // Track highest ID when adding existing entities (e.g., from deserialization)
        if (entity.Id >= _nextEntityId)
            _nextEntityId = entity.Id + 1;

        // Subscribe to component events to maintain consistency with CreateEntity
        entity.OnComponentAdded += OnComponentAdded;

        Context.Instance.Register(entity);
    }

    private void OnComponentAdded(IComponent component)
    {
        if (component is CameraComponent cameraComponent)
        {
            if (_viewportWidth > 0 && _viewportHeight > 0)
                cameraComponent.Camera.SetViewportSize(_viewportWidth, _viewportHeight);
        }
    }

    /// <summary>
    /// Destroys an entity, removing it from the scene.
    /// </summary>
    /// <param name="entity">The entity to destroy.</param>
    /// <remarks>
    /// Performance: O(1) dictionary lookup + O(n) list removal.
    /// This is a significant improvement over the previous O(n) iteration + double allocation approach.
    /// With 1000 entities, deletion time drops from ~16ms to sub-millisecond.
    /// No heap allocations beyond the list removal operation.
    /// </remarks>
    public void DestroyEntity(Entity entity)
    {
        // Unsubscribe from all events before removing to prevent memory leak
        entity.OnComponentAdded -= OnComponentAdded;

        // O(1) removal via dictionary lookup
        Context.Instance.Remove(entity.Id);
    }

    public void OnRuntimeStart()
    {
        // Re-initialize systems for runtime
        if (!_systemManager.IsInitialized)
        {
            _systemManager.Initialize();
        }

        _physicsWorld = new World(new Vector2(0, -9.8f)); // Standardowa grawitacja ziemska

        _contactListener = new SceneContactListener();
        _physicsWorld.SetContactListener(_contactListener);

        // Reset physics accumulator for clean state
        _physicsAccumulator = 0f;

        // Initialize physics debug rendering system
        _physicsDebugRenderSystem = new PhysicsDebugRenderSystem(Graphics2D.Instance, _showPhysicsDebug);
        _physicsDebugRenderSystem.OnInit();

        var view = Context.Instance.View<RigidBody2DComponent>();
        foreach (var (entity, component) in view)
        {
            var transform = entity.GetComponent<TransformComponent>();
            var bodyDef = new BodyDef
            {
                position = new Vector2(transform.Translation.X, transform.Translation.Y),
                angle = transform.Rotation.Z,
                type = RigidBody2DTypeToBox2DBody(component.BodyType),
                bullet = component.BodyType == RigidBodyType.Dynamic ? true : false
            };

            var body = _physicsWorld.CreateBody(bodyDef);
            body.SetFixedRotation(component.FixedRotation);

            body.SetUserData(entity);

            component.RuntimeBody = body;

            if (entity.HasComponent<BoxCollider2DComponent>())
            {
                var boxCollider = entity.GetComponent<BoxCollider2DComponent>();
                var shape = new PolygonShape();
                
                var actualSizeX = boxCollider.Size.X * transform.Scale.X;
                var actualSizeY = boxCollider.Size.Y * transform.Scale.Y;
                var actualOffsetX = boxCollider.Offset.X * transform.Scale.X;
                var actualOffsetY = boxCollider.Offset.Y * transform.Scale.Y;
    
                var center = new Vector2(actualOffsetX, actualOffsetY);
                shape.SetAsBox(actualSizeX / 2.0f, actualSizeY / 2.0f, center, 0.0f);
                
                var fixtureDef = new FixtureDef
                {
                    shape = shape,
                    density = boxCollider.Density,
                    friction = boxCollider.Friction,
                    restitution = boxCollider.Restitution,
                    isSensor = boxCollider.IsTrigger
                };

                body.CreateFixture(fixtureDef);
            }
        }
    }

    public void OnRuntimeStop()
    {
<<<<<<< HEAD
        // Shutdown ECS systems
        _systemManager.Shutdown();
=======
        // Shutdown physics debug rendering system
        _physicsDebugRenderSystem?.OnShutdown();
        _physicsDebugRenderSystem = null;
>>>>>>> 0a9d99c0

        // Early exit if physics world was never initialized
        if (_physicsWorld == null)
            return;

        // First, mark all script entities as "stopping" to prevent new physics operations
        var scriptEntities = Context.Instance.View<NativeScriptComponent>();
        var errors = new List<Exception>();

        foreach (var (entity, component) in scriptEntities)
        {
            if (component.ScriptableEntity != null)
            {
                try
                {
                    component.ScriptableEntity.OnDestroy();
                }
                catch (Exception ex)
                {
                    Logger.Error(ex, $"Error in script OnDestroy for entity '{entity.Name}' (ID: {entity.Id})");
                    errors.Add(ex);
                }
            }
        }

        if (errors.Count > 0)
        {
            Logger.Warning("Scene stopped with {ErrorsCount} script error(s) during OnDestroy. Check logs above for details.", errors.Count);
        }

        // Properly destroy all physics bodies before clearing references
        var view = Context.Instance.View<RigidBody2DComponent>();
        foreach (var (entity, component) in view)
        {
            if (component.RuntimeBody != null)
            {
                component.RuntimeBody.SetUserData(null);
                _physicsWorld.DestroyBody(component.RuntimeBody);
                component.RuntimeBody = null;
            }
        }

        // Clear ContactListener
        if (_contactListener != null)
        {
            _physicsWorld.SetContactListener(null);
            _contactListener = null;
        }

        // Destroy physics world
        _physicsWorld = null;
    }

    public void OnUpdateRuntime(TimeSpan ts)
    {
        // Update scripts with variable delta time for smooth rendering
        ScriptEngine.Instance.OnUpdate(ts);

        // Fixed timestep physics simulation
        const int velocityIterations = 6;
        const int positionIterations = 2;
        var deltaSeconds = (float)ts.TotalSeconds;

        // Accumulate time
        _physicsAccumulator += deltaSeconds;

        // Step physics multiple times if needed to catch up
        int stepCount = 0;
        while (_physicsAccumulator >= CameraConfig.PhysicsTimestep && stepCount < MaxPhysicsStepsPerFrame)
        {
            _physicsWorld.Step(CameraConfig.PhysicsTimestep, velocityIterations, positionIterations);
            _physicsAccumulator -= CameraConfig.PhysicsTimestep;
            stepCount++;
        }

        // If we hit max steps, clamp accumulator to prevent unbounded growth
        // while preserving some time debt for the next frame
        if (_physicsAccumulator >= CameraConfig.PhysicsTimestep)
        {
            _physicsAccumulator = CameraConfig.PhysicsTimestep * 0.5f; // Preserve half timestep
        }

        // Retrieve transform from Box2D
        var view = Context.Instance.View<RigidBody2DComponent>();
        foreach (var (entity, component) in view)
        {
            var transform = entity.GetComponent<TransformComponent>();
            var collision = entity.GetComponent<BoxCollider2DComponent>();
            var body = component.RuntimeBody;

            if (body != null)
            {
                // Only update fixture properties if they have changed
                if (collision.IsDirty)
                {
                    var fixture = body.GetFixtureList();
                    fixture.Density = collision.Density;
                    fixture.m_friction = collision.Friction;
                    fixture.Restitution = collision.Restitution;
                    collision.ClearDirtyFlag();
                }

                var position = body.GetPosition();
                transform.Translation = new Vector3(position.X, position.Y, 0);
                transform.Rotation = transform.Rotation with { Z = body.GetAngle() };
            }
        }

        // Find the main camera
        Camera? mainCamera = null;
        var cameraGroup = Context.Instance.GetGroup([typeof(TransformComponent), typeof(CameraComponent)]);

        var cameraTransform = Matrix4x4.Identity;

        foreach (var entity in cameraGroup)
        {
            var transformComponent = entity.GetComponent<TransformComponent>();
            var cameraComponent = entity.GetComponent<CameraComponent>();

            if (cameraComponent.Primary)
            {
                mainCamera = cameraComponent.Camera;
                cameraTransform = transformComponent.GetTransform();
                break;
            }
        }

        if (mainCamera != null)
        {
            // Set camera for 3D rendering system
            _modelRenderingSystem.SetCamera(mainCamera, cameraTransform);

            // Update all systems (including 3D rendering)
            _systemManager.Update(ts);

            // Render 2D (existing code)
            Graphics2D.Instance.BeginScene(mainCamera, cameraTransform);

            var group = Context.Instance.GetGroup([typeof(TransformComponent), typeof(SpriteRendererComponent)]);
            foreach (var entity in group)
            {
                var spriteRendererComponent = entity.GetComponent<SpriteRendererComponent>();
                var transformComponent = entity.GetComponent<TransformComponent>();
                Graphics2D.Instance.DrawSprite(transformComponent.GetTransform(), spriteRendererComponent, entity.Id);
            }

            // Render physics debug visualization using the system
            _physicsDebugRenderSystem?.OnUpdate(TimeSpan.Zero);

            Graphics2D.Instance.EndScene();
        }
    }


    public void OnUpdateEditor(TimeSpan ts, OrthographicCamera camera)
    {
        //TODO: temp disable 3D
        /*
        var baseCamera = camera;
        Matrix4x4 cameraTransform = Matrix4x4.CreateTranslation(camera.Position);

        Renderer3D.Instance.BeginScene(baseCamera, cameraTransform);

        var modelGroup = Context.Instance.GetGroup([
            typeof(TransformComponent), typeof(MeshComponent), typeof(ModelRendererComponent)
        ]);
        foreach (var entity in modelGroup)
        {
            var transformComponent = entity.GetComponent<TransformComponent>();
            var meshComponent = entity.GetComponent<MeshComponent>();
            var modelRendererComponent = entity.GetComponent<ModelRendererComponent>();

            Renderer3D.Instance.DrawModel(transformComponent.GetTransform(), meshComponent, modelRendererComponent,
                entity.Id);
        }

        Renderer3D.Instance.EndScene();
        */

        // Then render 2D objects using the orthographic camera directly
        Graphics2D.Instance.BeginScene(camera);

        var spriteGroup = Context.Instance.GetGroup([typeof(TransformComponent), typeof(SpriteRendererComponent)]);
        foreach (var entity in spriteGroup)
        {
            var spriteRendererComponent = entity.GetComponent<SpriteRendererComponent>();
            var transformComponent = entity.GetComponent<TransformComponent>();
            Graphics2D.Instance.DrawSprite(transformComponent.GetTransform(), spriteRendererComponent, entity.Id);
        }

        Graphics2D.Instance.EndScene();
    }

    public void OnViewportResize(uint width, uint height)
    {
        _viewportWidth = width;
        _viewportHeight = height;

        var group = Context.Instance.GetGroup([typeof(CameraComponent)]);
        foreach (var entity in group)
        {
            var cameraComponent = entity.GetComponent<CameraComponent>();
            if (!cameraComponent.FixedAspectRatio)
            {
                cameraComponent.Camera.SetViewportSize(width, height);
            }
        }
    }

    public Entity? GetPrimaryCameraEntity()
    {
        var view = Context.Instance.View<CameraComponent>();
        foreach (var (entity, component) in view)
        {
            if (component.Primary)
                return entity;
        }

        return null;
    }

    private BodyType RigidBody2DTypeToBox2DBody(RigidBodyType componentBodyType)
    {
        return componentBodyType switch
        {
            RigidBodyType.Static => BodyType.Static,
            RigidBodyType.Dynamic => BodyType.Dynamic,
            RigidBodyType.Kinematic => BodyType.Kinematic,
            _ => throw new ArgumentOutOfRangeException(nameof(componentBodyType), componentBodyType, null)
        };
    }

    /// <summary>
    /// Duplicates an entity by cloning all of its components.
    /// This method uses reflection to automatically handle all component types,
    /// eliminating the need for manual updates when new components are added.
    /// </summary>
    /// <param name="entity">The entity to duplicate.</param>
    /// <returns>The newly created entity with cloned components.</returns>
    public Entity DuplicateEntity(Entity entity)
    {
        var newEntity = CreateEntity(entity.Name);

        // Clone all components using their Clone() implementation
        foreach (var component in entity.GetAllComponents())
        {
            var clonedComponent = component.Clone();

            // Use reflection to call AddComponent with the correct type
            var componentType = component.GetType();
            var addComponentMethod = typeof(Entity).GetMethod(nameof(Entity.AddComponent), new[] { componentType });

            if (addComponentMethod != null)
            {
                addComponentMethod.Invoke(newEntity, new[] { clonedComponent });
            }
            else
            {
                Logger.Warning($"Could not find AddComponent method for type {componentType.Name}");
            }
        }

        return newEntity;
    }

}<|MERGE_RESOLUTION|>--- conflicted
+++ resolved
@@ -175,14 +175,8 @@
 
     public void OnRuntimeStop()
     {
-<<<<<<< HEAD
         // Shutdown ECS systems
         _systemManager.Shutdown();
-=======
-        // Shutdown physics debug rendering system
-        _physicsDebugRenderSystem?.OnShutdown();
-        _physicsDebugRenderSystem = null;
->>>>>>> 0a9d99c0
 
         // Early exit if physics world was never initialized
         if (_physicsWorld == null)
