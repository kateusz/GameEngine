using System.Numerics;
using Box2D.NetStandard.Collision.Shapes;
using Box2D.NetStandard.Dynamics.Bodies;
using Box2D.NetStandard.Dynamics.Fixtures;
using Box2D.NetStandard.Dynamics.World;
using ECS;
using Engine.Renderer;
using Engine.Renderer.Cameras;
using Engine.Scene.Components;
using Engine.Scene.Systems;
<<<<<<< HEAD
=======
using Engine.Scripting;
>>>>>>> e88d187f
using Serilog;

namespace Engine.Scene;

public class Scene
{
    private static readonly ILogger Logger = Log.ForContext<Scene>();

    private readonly string _path;
    private uint _viewportWidth;
    private uint _viewportHeight;
    private World _physicsWorld;
    private SceneContactListener _contactListener;
    private int _nextEntityId = 1;
<<<<<<< HEAD
    private readonly SystemManager _systemManager = new();
=======
    private readonly SystemManager _systemManager;
    private readonly ModelRenderingSystem _modelRenderingSystem;
>>>>>>> e88d187f

    private readonly bool _showPhysicsDebug = true;
    private PhysicsDebugRenderSystem? _physicsDebugRenderSystem;

    // Fixed timestep accumulator for deterministic physics
    private float _physicsAccumulator = 0f;

    /// <summary>
    /// Maximum physics steps per frame to prevent spiral of death.
    /// At 60Hz physics with 16ms frames, this allows catching up from frame spikes up to ~83ms.
    /// Beyond this threshold, the accumulator is clamped to prevent unbounded physics execution.
    /// </summary>
    private const int MaxPhysicsStepsPerFrame = 5;


    public Scene(string path)
    {
        _path = path;
        Context.Instance.Clear();

        // Initialize ECS systems
        _systemManager = new SystemManager();
        _modelRenderingSystem = new ModelRenderingSystem(Graphics3D.Instance);
        _systemManager.RegisterSystem(_modelRenderingSystem);
        _systemManager.Initialize();
    }

    public IEnumerable<Entity> Entities => Context.Instance.Entities;

    public Entity CreateEntity(string name)
    {
        var entity = Entity.Create(_nextEntityId++, name);
        entity.OnComponentAdded += OnComponentAdded;
        Context.Instance.Register(entity);

        return entity;
    }

    public void AddEntity(Entity entity)
    {
        if (entity.Id <= 0)
            throw new ArgumentException($"Entity ID must be positive, got {entity.Id}", nameof(entity));

        // Track highest ID when adding existing entities (e.g., from deserialization)
        if (entity.Id >= _nextEntityId)
            _nextEntityId = entity.Id + 1;

        // Subscribe to component events to maintain consistency with CreateEntity
        entity.OnComponentAdded += OnComponentAdded;

        Context.Instance.Register(entity);
    }

    private void OnComponentAdded(IComponent component)
    {
        if (component is CameraComponent cameraComponent)
        {
            if (_viewportWidth > 0 && _viewportHeight > 0)
                cameraComponent.Camera.SetViewportSize(_viewportWidth, _viewportHeight);
        }
    }

    /// <summary>
    /// Destroys an entity, removing it from the scene.
    /// </summary>
    /// <param name="entity">The entity to destroy.</param>
    /// <remarks>
    /// Performance: O(1) dictionary lookup + O(n) list removal.
    /// This is a significant improvement over the previous O(n) iteration + double allocation approach.
    /// With 1000 entities, deletion time drops from ~16ms to sub-millisecond.
    /// No heap allocations beyond the list removal operation.
    /// </remarks>
    public void DestroyEntity(Entity entity)
    {
        // Unsubscribe from all events before removing to prevent memory leak
        entity.OnComponentAdded -= OnComponentAdded;

        // O(1) removal via dictionary lookup
        Context.Instance.Remove(entity.Id);
    }

    public void OnRuntimeStart()
    {
<<<<<<< HEAD
        // Initialize systems
        _systemManager.RegisterSystem(new ScriptUpdateSystem());
        _systemManager.Initialize();
=======
        // Re-initialize systems for runtime
        if (!_systemManager.IsInitialized)
        {
            _systemManager.Initialize();
        }
>>>>>>> e88d187f

        _physicsWorld = new World(new Vector2(0, -9.8f)); // Standardowa grawitacja ziemska

        _contactListener = new SceneContactListener();
        _physicsWorld.SetContactListener(_contactListener);

        // Reset physics accumulator for clean state
        _physicsAccumulator = 0f;

        // Initialize physics debug rendering system
        _physicsDebugRenderSystem = new PhysicsDebugRenderSystem(Graphics2D.Instance, _showPhysicsDebug);
        _physicsDebugRenderSystem.OnInit();

        var view = Context.Instance.View<RigidBody2DComponent>();
        foreach (var (entity, component) in view)
        {
            var transform = entity.GetComponent<TransformComponent>();
            var bodyDef = new BodyDef
            {
                position = new Vector2(transform.Translation.X, transform.Translation.Y),
                angle = transform.Rotation.Z,
                type = RigidBody2DTypeToBox2DBody(component.BodyType),
                bullet = component.BodyType == RigidBodyType.Dynamic ? true : false
            };

            var body = _physicsWorld.CreateBody(bodyDef);
            body.SetFixedRotation(component.FixedRotation);

            body.SetUserData(entity);

            component.RuntimeBody = body;

            if (entity.HasComponent<BoxCollider2DComponent>())
            {
                var boxCollider = entity.GetComponent<BoxCollider2DComponent>();
                var shape = new PolygonShape();
                
                var actualSizeX = boxCollider.Size.X * transform.Scale.X;
                var actualSizeY = boxCollider.Size.Y * transform.Scale.Y;
                var actualOffsetX = boxCollider.Offset.X * transform.Scale.X;
                var actualOffsetY = boxCollider.Offset.Y * transform.Scale.Y;
    
                var center = new Vector2(actualOffsetX, actualOffsetY);
                shape.SetAsBox(actualSizeX / 2.0f, actualSizeY / 2.0f, center, 0.0f);
                
                var fixtureDef = new FixtureDef
                {
                    shape = shape,
                    density = boxCollider.Density,
                    friction = boxCollider.Friction,
                    restitution = boxCollider.Restitution,
                    isSensor = boxCollider.IsTrigger
                };

                body.CreateFixture(fixtureDef);
            }
        }
    }

    public void OnRuntimeStop()
    {
<<<<<<< HEAD
        // Shutdown systems first
        _systemManager.Shutdown();

=======
        // Shutdown ECS systems
        _systemManager.Shutdown();

        // Early exit if physics world was never initialized
        if (_physicsWorld == null)
            return;

>>>>>>> e88d187f
        // First, mark all script entities as "stopping" to prevent new physics operations
        var scriptEntities = Context.Instance.View<NativeScriptComponent>();
        var errors = new List<Exception>();

        foreach (var (entity, component) in scriptEntities)
        {
            if (component.ScriptableEntity != null)
            {
                try
                {
                    component.ScriptableEntity.OnDestroy();
                }
                catch (Exception ex)
                {
                    Logger.Error(ex, $"Error in script OnDestroy for entity '{entity.Name}' (ID: {entity.Id})");
                    errors.Add(ex);
                }
            }
        }

        if (errors.Count > 0)
        {
            Logger.Warning("Scene stopped with {ErrorsCount} script error(s) during OnDestroy. Check logs above for details.", errors.Count);
        }

        // Properly destroy all physics bodies before clearing references
        var view = Context.Instance.View<RigidBody2DComponent>();
        foreach (var (entity, component) in view)
        {
            if (component.RuntimeBody != null)
            {
                component.RuntimeBody.SetUserData(null);
                _physicsWorld.DestroyBody(component.RuntimeBody);
                component.RuntimeBody = null;
            }
        }

        // Clear ContactListener
        if (_contactListener != null)
        {
            _physicsWorld.SetContactListener(null);
            _contactListener = null;
        }

        // Destroy physics world
        _physicsWorld = null;
    }

    public void OnUpdateRuntime(TimeSpan ts)
    {
        // Update all systems (including scripts) with variable delta time
        _systemManager.Update(ts);

        // Fixed timestep physics simulation
        const int velocityIterations = 6;
        const int positionIterations = 2;
        var deltaSeconds = (float)ts.TotalSeconds;

        // Accumulate time
        _physicsAccumulator += deltaSeconds;

        // Step physics multiple times if needed to catch up
        int stepCount = 0;
        while (_physicsAccumulator >= CameraConfig.PhysicsTimestep && stepCount < MaxPhysicsStepsPerFrame)
        {
            _physicsWorld.Step(CameraConfig.PhysicsTimestep, velocityIterations, positionIterations);
            _physicsAccumulator -= CameraConfig.PhysicsTimestep;
            stepCount++;
        }

        // If we hit max steps, clamp accumulator to prevent unbounded growth
        // while preserving some time debt for the next frame
        if (_physicsAccumulator >= CameraConfig.PhysicsTimestep)
        {
            _physicsAccumulator = CameraConfig.PhysicsTimestep * 0.5f; // Preserve half timestep
        }

        // Retrieve transform from Box2D
        var view = Context.Instance.View<RigidBody2DComponent>();
        foreach (var (entity, component) in view)
        {
            var transform = entity.GetComponent<TransformComponent>();
            var collision = entity.GetComponent<BoxCollider2DComponent>();
            var body = component.RuntimeBody;

            if (body != null)
            {
                // Only update fixture properties if they have changed
                if (collision.IsDirty)
                {
                    var fixture = body.GetFixtureList();
                    fixture.Density = collision.Density;
                    fixture.m_friction = collision.Friction;
                    fixture.Restitution = collision.Restitution;
                    collision.ClearDirtyFlag();
                }

                var position = body.GetPosition();
                transform.Translation = new Vector3(position.X, position.Y, 0);
                transform.Rotation = transform.Rotation with { Z = body.GetAngle() };
            }
        }

        // Find the main camera
        Camera? mainCamera = null;
        var cameraGroup = Context.Instance.GetGroup([typeof(TransformComponent), typeof(CameraComponent)]);

        var cameraTransform = Matrix4x4.Identity;

        foreach (var entity in cameraGroup)
        {
            var transformComponent = entity.GetComponent<TransformComponent>();
            var cameraComponent = entity.GetComponent<CameraComponent>();

            if (cameraComponent.Primary)
            {
                mainCamera = cameraComponent.Camera;
                cameraTransform = transformComponent.GetTransform();
                break;
            }
        }

        if (mainCamera != null)
        {
            // Set camera for 3D rendering system
            _modelRenderingSystem.SetCamera(mainCamera, cameraTransform);

            // Update all systems (including 3D rendering)
            _systemManager.Update(ts);

            // Render 2D (existing code)
            Graphics2D.Instance.BeginScene(mainCamera, cameraTransform);

            var group = Context.Instance.GetGroup([typeof(TransformComponent), typeof(SpriteRendererComponent)]);
            foreach (var entity in group)
            {
                var spriteRendererComponent = entity.GetComponent<SpriteRendererComponent>();
                var transformComponent = entity.GetComponent<TransformComponent>();
                Graphics2D.Instance.DrawSprite(transformComponent.GetTransform(), spriteRendererComponent, entity.Id);
            }

            // Render physics debug visualization using the system
            _physicsDebugRenderSystem?.OnUpdate(TimeSpan.Zero);

            Graphics2D.Instance.EndScene();
        }
    }


    public void OnUpdateEditor(TimeSpan ts, OrthographicCamera camera)
    {
        //TODO: temp disable 3D
        /*
        var baseCamera = camera;
        Matrix4x4 cameraTransform = Matrix4x4.CreateTranslation(camera.Position);

        Renderer3D.Instance.BeginScene(baseCamera, cameraTransform);

        var modelGroup = Context.Instance.GetGroup([
            typeof(TransformComponent), typeof(MeshComponent), typeof(ModelRendererComponent)
        ]);
        foreach (var entity in modelGroup)
        {
            var transformComponent = entity.GetComponent<TransformComponent>();
            var meshComponent = entity.GetComponent<MeshComponent>();
            var modelRendererComponent = entity.GetComponent<ModelRendererComponent>();

            Renderer3D.Instance.DrawModel(transformComponent.GetTransform(), meshComponent, modelRendererComponent,
                entity.Id);
        }

        Renderer3D.Instance.EndScene();
        */

        // Then render 2D objects using the orthographic camera directly
        Graphics2D.Instance.BeginScene(camera);

        var spriteGroup = Context.Instance.GetGroup([typeof(TransformComponent), typeof(SpriteRendererComponent)]);
        foreach (var entity in spriteGroup)
        {
            var spriteRendererComponent = entity.GetComponent<SpriteRendererComponent>();
            var transformComponent = entity.GetComponent<TransformComponent>();
            Graphics2D.Instance.DrawSprite(transformComponent.GetTransform(), spriteRendererComponent, entity.Id);
        }

        Graphics2D.Instance.EndScene();
    }

    public void OnViewportResize(uint width, uint height)
    {
        _viewportWidth = width;
        _viewportHeight = height;

        var group = Context.Instance.GetGroup([typeof(CameraComponent)]);
        foreach (var entity in group)
        {
            var cameraComponent = entity.GetComponent<CameraComponent>();
            if (!cameraComponent.FixedAspectRatio)
            {
                cameraComponent.Camera.SetViewportSize(width, height);
            }
        }
    }

    public Entity? GetPrimaryCameraEntity()
    {
        var view = Context.Instance.View<CameraComponent>();
        foreach (var (entity, component) in view)
        {
            if (component.Primary)
                return entity;
        }

        return null;
    }

    private BodyType RigidBody2DTypeToBox2DBody(RigidBodyType componentBodyType)
    {
        return componentBodyType switch
        {
            RigidBodyType.Static => BodyType.Static,
            RigidBodyType.Dynamic => BodyType.Dynamic,
            RigidBodyType.Kinematic => BodyType.Kinematic,
            _ => throw new ArgumentOutOfRangeException(nameof(componentBodyType), componentBodyType, null)
        };
    }

    /// <summary>
    /// Duplicates an entity by cloning all of its components.
    /// This method uses reflection to automatically handle all component types,
    /// eliminating the need for manual updates when new components are added.
    /// </summary>
    /// <param name="entity">The entity to duplicate.</param>
    /// <returns>The newly created entity with cloned components.</returns>
    public Entity DuplicateEntity(Entity entity)
    {
        var newEntity = CreateEntity(entity.Name);

        // Clone all components using their Clone() implementation
        foreach (var component in entity.GetAllComponents())
        {
            var clonedComponent = component.Clone();

            // Use reflection to call AddComponent with the correct type
            var componentType = component.GetType();
            var addComponentMethod = typeof(Entity).GetMethod(nameof(Entity.AddComponent), new[] { componentType });

            if (addComponentMethod != null)
            {
                addComponentMethod.Invoke(newEntity, new[] { clonedComponent });
            }
            else
            {
                Logger.Warning($"Could not find AddComponent method for type {componentType.Name}");
            }
        }

        return newEntity;
    }

}<|MERGE_RESOLUTION|>--- conflicted
+++ resolved
@@ -8,10 +8,7 @@
 using Engine.Renderer.Cameras;
 using Engine.Scene.Components;
 using Engine.Scene.Systems;
-<<<<<<< HEAD
-=======
 using Engine.Scripting;
->>>>>>> e88d187f
 using Serilog;
 
 namespace Engine.Scene;
@@ -26,12 +23,8 @@
     private World _physicsWorld;
     private SceneContactListener _contactListener;
     private int _nextEntityId = 1;
-<<<<<<< HEAD
-    private readonly SystemManager _systemManager = new();
-=======
     private readonly SystemManager _systemManager;
     private readonly ModelRenderingSystem _modelRenderingSystem;
->>>>>>> e88d187f
 
     private readonly bool _showPhysicsDebug = true;
     private PhysicsDebugRenderSystem? _physicsDebugRenderSystem;
@@ -115,17 +108,14 @@
 
     public void OnRuntimeStart()
     {
-<<<<<<< HEAD
         // Initialize systems
         _systemManager.RegisterSystem(new ScriptUpdateSystem());
         _systemManager.Initialize();
-=======
         // Re-initialize systems for runtime
         if (!_systemManager.IsInitialized)
         {
             _systemManager.Initialize();
         }
->>>>>>> e88d187f
 
         _physicsWorld = new World(new Vector2(0, -9.8f)); // Standardowa grawitacja ziemska
 
@@ -187,11 +177,6 @@
 
     public void OnRuntimeStop()
     {
-<<<<<<< HEAD
-        // Shutdown systems first
-        _systemManager.Shutdown();
-
-=======
         // Shutdown ECS systems
         _systemManager.Shutdown();
 
@@ -199,7 +184,6 @@
         if (_physicsWorld == null)
             return;
 
->>>>>>> e88d187f
         // First, mark all script entities as "stopping" to prevent new physics operations
         var scriptEntities = Context.Instance.View<NativeScriptComponent>();
         var errors = new List<Exception>();
