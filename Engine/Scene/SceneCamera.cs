using System.Numerics;
using Engine.Renderer.Cameras;
using Engine.Math;
using Engine.Platform;
using Serilog;
using Matrix4x4 = System.Numerics.Matrix4x4;

namespace Engine.Scene;

public enum ProjectionType
{
    Perspective = 0,
    Orthographic = 1
};

public class SceneCamera : Camera
{
<<<<<<< HEAD
    private static readonly ILogger Logger = LogManager.GetCurrentClassLogger();

    private bool _projectionDirty = true;
=======
    private static readonly Serilog.ILogger Logger = Log.ForContext<SceneCamera>();
    
>>>>>>> af615a76
    private float _aspectRatio;
    private float _orthographicSize;
    private float _orthographicNear;
    private float _orthographicFar;
    private float _perspectiveFOV = MathHelpers.DegreesToRadians(CameraConfig.DefaultFOV);
    private float _perspectiveNear = CameraConfig.DefaultPerspectiveNear;
    private float _perspectiveFar = CameraConfig.DefaultPerspectiveFar;
    private ProjectionType _projectionType = ProjectionType.Orthographic;

    private Vector3 _cameraPosition = new(0.0f, 0.0f, CameraConfig.DefaultCameraZPosition);
    private Vector3 _cameraFront = new(0.0f, 0.0f, -1.0f);
    private Vector3 _cameraUp = Vector3.UnitY;
<<<<<<< HEAD

=======
    
    private ProjectionType _projectionType = ProjectionType.Orthographic;
    private float _orthographicSize;
    private float _orthographicNear;
    private float _orthographicFar;
    private float _perspectiveFOV = MathHelpers.DegreesToRadians(CameraConfig.DefaultFOV);
    private float _perspectiveNear = CameraConfig.DefaultPerspectiveNear;
    private float _perspectiveFar = CameraConfig.DefaultPerspectiveFar;
    
    /// <summary>
    /// Gets or sets the projection type (Perspective or Orthographic).
    /// Changing this property triggers a projection matrix recalculation.
    /// </summary>
>>>>>>> af615a76
    public ProjectionType ProjectionType
    {
        get => _projectionType;
        set
        {
            if (_projectionType != value)
            {
                _projectionType = value;
<<<<<<< HEAD
                _projectionDirty = true;
            }
        }
    }

=======
                RecalculateProjection();
            }
        }
    }
    
    /// <summary>
    /// Gets or sets the orthographic size (half-height of the orthographic view volume).
    /// Only triggers recalculation if the projection type is Orthographic and the value has changed.
    /// </summary>
>>>>>>> af615a76
    public float OrthographicSize
    {
        get => _orthographicSize;
        set
        {
            if (System.Math.Abs(_orthographicSize - value) > float.Epsilon)
            {
                _orthographicSize = value;
<<<<<<< HEAD
                _projectionDirty = true;
            }
        }
    }

=======
                if (ProjectionType == ProjectionType.Orthographic)
                    RecalculateProjection();
            }
        }
    }
    
    /// <summary>
    /// Gets or sets the near clip plane for orthographic projection.
    /// Only triggers recalculation if the projection type is Orthographic and the value has changed.
    /// </summary>
>>>>>>> af615a76
    public float OrthographicNear
    {
        get => _orthographicNear;
        set
        {
            if (System.Math.Abs(_orthographicNear - value) > float.Epsilon)
            {
                _orthographicNear = value;
<<<<<<< HEAD
                _projectionDirty = true;
            }
        }
    }

=======
                if (ProjectionType == ProjectionType.Orthographic)
                    RecalculateProjection();
            }
        }
    }
    
    /// <summary>
    /// Gets or sets the far clip plane for orthographic projection.
    /// Only triggers recalculation if the projection type is Orthographic and the value has changed.
    /// </summary>
>>>>>>> af615a76
    public float OrthographicFar
    {
        get => _orthographicFar;
        set
        {
            if (System.Math.Abs(_orthographicFar - value) > float.Epsilon)
            {
                _orthographicFar = value;
<<<<<<< HEAD
                _projectionDirty = true;
            }
        }
    }

=======
                if (ProjectionType == ProjectionType.Orthographic)
                    RecalculateProjection();
            }
        }
    }
    
    /// <summary>
    /// Gets or sets the aspect ratio (width / height).
    /// Changing this property triggers a projection matrix recalculation.
    /// </summary>
>>>>>>> af615a76
    public float AspectRatio
    {
        get => _aspectRatio;
        set
        {
            if (System.Math.Abs(_aspectRatio - value) > float.Epsilon)
            {
                _aspectRatio = value;
<<<<<<< HEAD
                _projectionDirty = true;
            }
        }
    }

=======
                RecalculateProjection();
            }
        }
    }

    /// <summary>
    /// Gets or sets the vertical field of view for perspective projection (in radians).
    /// Only triggers recalculation if the projection type is Perspective and the value has changed.
    /// </summary>
>>>>>>> af615a76
    public float PerspectiveFOV
    {
        get => _perspectiveFOV;
        set
        {
            if (System.Math.Abs(_perspectiveFOV - value) > float.Epsilon)
            {
                _perspectiveFOV = value;
<<<<<<< HEAD
                _projectionDirty = true;
            }
        }
    }

=======
                if (ProjectionType == ProjectionType.Perspective)
                    RecalculateProjection();
            }
        }
    }
    
    /// <summary>
    /// Gets or sets the near clip plane for perspective projection.
    /// Only triggers recalculation if the projection type is Perspective and the value has changed.
    /// </summary>
>>>>>>> af615a76
    public float PerspectiveNear
    {
        get => _perspectiveNear;
        set
        {
            if (System.Math.Abs(_perspectiveNear - value) > float.Epsilon)
            {
                _perspectiveNear = value;
<<<<<<< HEAD
                _projectionDirty = true;
            }
        }
    }

=======
                if (ProjectionType == ProjectionType.Perspective)
                    RecalculateProjection();
            }
        }
    }
    
    /// <summary>
    /// Gets or sets the far clip plane for perspective projection.
    /// Only triggers recalculation if the projection type is Perspective and the value has changed.
    /// </summary>
>>>>>>> af615a76
    public float PerspectiveFar
    {
        get => _perspectiveFar;
        set
        {
            if (System.Math.Abs(_perspectiveFar - value) > float.Epsilon)
            {
                _perspectiveFar = value;
<<<<<<< HEAD
                _projectionDirty = true;
            }
        }
    }

    public override Matrix4x4 Projection
    {
        get
        {
            if (_projectionDirty)
            {
                RecalculateProjection();
                _projectionDirty = false;
            }
            return base.Projection;
        }
    }
=======
                if (ProjectionType == ProjectionType.Perspective)
                    RecalculateProjection();
            }
        }
    }
>>>>>>> af615a76

    public SceneCamera() : base(Matrix4x4.Identity)
    {
        if (OSInfo.IsWindows)
        {
            _orthographicNear = 0.0f;
            _orthographicFar = 1.0f;
        }
        else if (OSInfo.IsMacOS)
        {
            _orthographicNear = CameraConfig.DefaultOrthographicNear;
            _orthographicFar = CameraConfig.DefaultOrthographicFar;
        }

        _projectionDirty = true;
    }

    /// <summary>
    /// Configures the camera for orthographic projection with multiple parameters.
    /// This method sets all parameters and recalculates the projection matrix only once.
    /// </summary>
    public void SetOrthographic(float size, float nearClip, float farClip)
    {
        _projectionType = ProjectionType.Orthographic;
        _orthographicSize = size;
        _orthographicNear = nearClip;
        _orthographicFar = farClip;
<<<<<<< HEAD
        _projectionDirty = true;
=======
        RecalculateProjection();
>>>>>>> af615a76
    }

    /// <summary>
    /// Configures the camera for perspective projection with multiple parameters.
    /// This method sets all parameters and recalculates the projection matrix only once.
    /// </summary>
    public void SetPerspective(float verticalFov, float nearClip, float farClip)
    {
<<<<<<< HEAD
        _projectionType = ProjectionType.Perspective;
        _perspectiveFOV = verticalFov;
        _perspectiveNear = nearClip;
        _perspectiveFar = farClip;
        _projectionDirty = true;
=======
        _projectionType = ProjectionType.Perspective; 
        _perspectiveFOV = verticalFov;
        _perspectiveNear = nearClip;
        _perspectiveFar = farClip;
        RecalculateProjection();
>>>>>>> af615a76
    }

    public void SetViewportSize(uint width, uint height)
    {
        if (width == 0 || height == 0)
        {
            Logger.Warning("[SceneCamera] Invalid viewport size: {Width}x{Height}", width, height);
            return;
        }

        var newAspectRatio = (float)width / (float)height;

        // Validate aspect ratio
        if (float.IsNaN(newAspectRatio) || float.IsInfinity(newAspectRatio))
        {
<<<<<<< HEAD
            Logger.Warn("[SceneCamera] Invalid aspect ratio, using 16:9");
            newAspectRatio = CameraConfig.DefaultAspectRatio;
        }

        AspectRatio = newAspectRatio;
        // _projectionDirty is already set by AspectRatio setter
=======
            Logger.Warning("[SceneCamera] Invalid aspect ratio, using 16:9");
            newAspectRatio = CameraConfig.DefaultAspectRatio;
        }

        // Use the AspectRatio property which has change detection
        AspectRatio = newAspectRatio;
>>>>>>> af615a76
    }

    public void SetOrthographicSize(float size)
    {
        // Use the property which has change detection and projection type check
        OrthographicSize = size;
<<<<<<< HEAD
        // _projectionDirty is already set by OrthographicSize setter
=======
>>>>>>> af615a76
    }

    private void RecalculateProjection()
    {
        if (_projectionType == ProjectionType.Perspective)
        {
            var view = Matrix4x4.CreateLookAt(_cameraPosition, _cameraPosition + _cameraFront, _cameraUp);
            base.Projection = view * Matrix4x4.CreatePerspectiveFieldOfView(_perspectiveFOV, _aspectRatio, _perspectiveNear, _perspectiveFar);
        }
        else
        {
            var orthoLeft = -_orthographicSize * _aspectRatio;
            var orthoRight = _orthographicSize * _aspectRatio;
            var orthoBottom = -_orthographicSize;
            var orthoTop = _orthographicSize;

            base.Projection = Matrix4x4.CreateOrthographicOffCenter(orthoLeft, orthoRight, orthoBottom, orthoTop,
                _orthographicNear, _orthographicFar);
        }
    }

<<<<<<< HEAD
    public void SetPerspectiveVerticalFOV(float verticalFov)
    {
        PerspectiveFOV = verticalFov;
        // _projectionDirty is already set by PerspectiveFOV setter
    }

    public void SetPerspectiveNearClip(float nearClip)
    {
        PerspectiveNear = nearClip;
        // _projectionDirty is already set by PerspectiveNear setter
    }

    public void SetPerspectiveFarClip(float farClip)
    {
        PerspectiveFar = farClip;
        // _projectionDirty is already set by PerspectiveFar setter
    }

    public void SetOrthographicNearClip(float nearClip)
    {
        OrthographicNear = nearClip;
        // _projectionDirty is already set by OrthographicNear setter
    }

    public void SetOrthographicFarClip(float farClip)
    {
        OrthographicFar = farClip;
        // _projectionDirty is already set by OrthographicFar setter
    }

    public void SetProjectionType(ProjectionType type)
    {
        ProjectionType = type;
        // _projectionDirty is already set by ProjectionType setter
    }
=======
>>>>>>> af615a76
}<|MERGE_RESOLUTION|>--- conflicted
+++ resolved
@@ -15,14 +15,10 @@
 
 public class SceneCamera : Camera
 {
-<<<<<<< HEAD
-    private static readonly ILogger Logger = LogManager.GetCurrentClassLogger();
+    private static readonly Serilog.ILogger Logger = Log.ForContext<SceneCamera>();
 
     private bool _projectionDirty = true;
-=======
-    private static readonly Serilog.ILogger Logger = Log.ForContext<SceneCamera>();
     
->>>>>>> af615a76
     private float _aspectRatio;
     private float _orthographicSize;
     private float _orthographicNear;
@@ -35,23 +31,7 @@
     private Vector3 _cameraPosition = new(0.0f, 0.0f, CameraConfig.DefaultCameraZPosition);
     private Vector3 _cameraFront = new(0.0f, 0.0f, -1.0f);
     private Vector3 _cameraUp = Vector3.UnitY;
-<<<<<<< HEAD
-
-=======
-    
-    private ProjectionType _projectionType = ProjectionType.Orthographic;
-    private float _orthographicSize;
-    private float _orthographicNear;
-    private float _orthographicFar;
-    private float _perspectiveFOV = MathHelpers.DegreesToRadians(CameraConfig.DefaultFOV);
-    private float _perspectiveNear = CameraConfig.DefaultPerspectiveNear;
-    private float _perspectiveFar = CameraConfig.DefaultPerspectiveFar;
-    
-    /// <summary>
-    /// Gets or sets the projection type (Perspective or Orthographic).
-    /// Changing this property triggers a projection matrix recalculation.
-    /// </summary>
->>>>>>> af615a76
+
     public ProjectionType ProjectionType
     {
         get => _projectionType;
@@ -60,23 +40,11 @@
             if (_projectionType != value)
             {
                 _projectionType = value;
-<<<<<<< HEAD
-                _projectionDirty = true;
-            }
-        }
-    }
-
-=======
-                RecalculateProjection();
-            }
-        }
-    }
-    
-    /// <summary>
-    /// Gets or sets the orthographic size (half-height of the orthographic view volume).
-    /// Only triggers recalculation if the projection type is Orthographic and the value has changed.
-    /// </summary>
->>>>>>> af615a76
+                _projectionDirty = true;
+            }
+        }
+    }
+
     public float OrthographicSize
     {
         get => _orthographicSize;
@@ -85,24 +53,11 @@
             if (System.Math.Abs(_orthographicSize - value) > float.Epsilon)
             {
                 _orthographicSize = value;
-<<<<<<< HEAD
-                _projectionDirty = true;
-            }
-        }
-    }
-
-=======
-                if (ProjectionType == ProjectionType.Orthographic)
-                    RecalculateProjection();
-            }
-        }
-    }
-    
-    /// <summary>
-    /// Gets or sets the near clip plane for orthographic projection.
-    /// Only triggers recalculation if the projection type is Orthographic and the value has changed.
-    /// </summary>
->>>>>>> af615a76
+                _projectionDirty = true;
+            }
+        }
+    }
+
     public float OrthographicNear
     {
         get => _orthographicNear;
@@ -111,24 +66,11 @@
             if (System.Math.Abs(_orthographicNear - value) > float.Epsilon)
             {
                 _orthographicNear = value;
-<<<<<<< HEAD
-                _projectionDirty = true;
-            }
-        }
-    }
-
-=======
-                if (ProjectionType == ProjectionType.Orthographic)
-                    RecalculateProjection();
-            }
-        }
-    }
-    
-    /// <summary>
-    /// Gets or sets the far clip plane for orthographic projection.
-    /// Only triggers recalculation if the projection type is Orthographic and the value has changed.
-    /// </summary>
->>>>>>> af615a76
+                _projectionDirty = true;
+            }
+        }
+    }
+
     public float OrthographicFar
     {
         get => _orthographicFar;
@@ -137,24 +79,11 @@
             if (System.Math.Abs(_orthographicFar - value) > float.Epsilon)
             {
                 _orthographicFar = value;
-<<<<<<< HEAD
-                _projectionDirty = true;
-            }
-        }
-    }
-
-=======
-                if (ProjectionType == ProjectionType.Orthographic)
-                    RecalculateProjection();
-            }
-        }
-    }
-    
-    /// <summary>
-    /// Gets or sets the aspect ratio (width / height).
-    /// Changing this property triggers a projection matrix recalculation.
-    /// </summary>
->>>>>>> af615a76
+                _projectionDirty = true;
+            }
+        }
+    }
+
     public float AspectRatio
     {
         get => _aspectRatio;
@@ -163,23 +92,11 @@
             if (System.Math.Abs(_aspectRatio - value) > float.Epsilon)
             {
                 _aspectRatio = value;
-<<<<<<< HEAD
-                _projectionDirty = true;
-            }
-        }
-    }
-
-=======
-                RecalculateProjection();
-            }
-        }
-    }
-
-    /// <summary>
-    /// Gets or sets the vertical field of view for perspective projection (in radians).
-    /// Only triggers recalculation if the projection type is Perspective and the value has changed.
-    /// </summary>
->>>>>>> af615a76
+                _projectionDirty = true;
+            }
+        }
+    }
+
     public float PerspectiveFOV
     {
         get => _perspectiveFOV;
@@ -188,24 +105,11 @@
             if (System.Math.Abs(_perspectiveFOV - value) > float.Epsilon)
             {
                 _perspectiveFOV = value;
-<<<<<<< HEAD
-                _projectionDirty = true;
-            }
-        }
-    }
-
-=======
-                if (ProjectionType == ProjectionType.Perspective)
-                    RecalculateProjection();
-            }
-        }
-    }
-    
-    /// <summary>
-    /// Gets or sets the near clip plane for perspective projection.
-    /// Only triggers recalculation if the projection type is Perspective and the value has changed.
-    /// </summary>
->>>>>>> af615a76
+                _projectionDirty = true;
+            }
+        }
+    }
+
     public float PerspectiveNear
     {
         get => _perspectiveNear;
@@ -214,24 +118,11 @@
             if (System.Math.Abs(_perspectiveNear - value) > float.Epsilon)
             {
                 _perspectiveNear = value;
-<<<<<<< HEAD
-                _projectionDirty = true;
-            }
-        }
-    }
-
-=======
-                if (ProjectionType == ProjectionType.Perspective)
-                    RecalculateProjection();
-            }
-        }
-    }
-    
-    /// <summary>
-    /// Gets or sets the far clip plane for perspective projection.
-    /// Only triggers recalculation if the projection type is Perspective and the value has changed.
-    /// </summary>
->>>>>>> af615a76
+                _projectionDirty = true;
+            }
+        }
+    }
+
     public float PerspectiveFar
     {
         get => _perspectiveFar;
@@ -240,7 +131,6 @@
             if (System.Math.Abs(_perspectiveFar - value) > float.Epsilon)
             {
                 _perspectiveFar = value;
-<<<<<<< HEAD
                 _projectionDirty = true;
             }
         }
@@ -258,13 +148,6 @@
             return base.Projection;
         }
     }
-=======
-                if (ProjectionType == ProjectionType.Perspective)
-                    RecalculateProjection();
-            }
-        }
-    }
->>>>>>> af615a76
 
     public SceneCamera() : base(Matrix4x4.Identity)
     {
@@ -292,11 +175,7 @@
         _orthographicSize = size;
         _orthographicNear = nearClip;
         _orthographicFar = farClip;
-<<<<<<< HEAD
         _projectionDirty = true;
-=======
-        RecalculateProjection();
->>>>>>> af615a76
     }
 
     /// <summary>
@@ -305,19 +184,11 @@
     /// </summary>
     public void SetPerspective(float verticalFov, float nearClip, float farClip)
     {
-<<<<<<< HEAD
         _projectionType = ProjectionType.Perspective;
         _perspectiveFOV = verticalFov;
         _perspectiveNear = nearClip;
         _perspectiveFar = farClip;
         _projectionDirty = true;
-=======
-        _projectionType = ProjectionType.Perspective; 
-        _perspectiveFOV = verticalFov;
-        _perspectiveNear = nearClip;
-        _perspectiveFar = farClip;
-        RecalculateProjection();
->>>>>>> af615a76
     }
 
     public void SetViewportSize(uint width, uint height)
@@ -333,31 +204,19 @@
         // Validate aspect ratio
         if (float.IsNaN(newAspectRatio) || float.IsInfinity(newAspectRatio))
         {
-<<<<<<< HEAD
             Logger.Warn("[SceneCamera] Invalid aspect ratio, using 16:9");
             newAspectRatio = CameraConfig.DefaultAspectRatio;
         }
 
         AspectRatio = newAspectRatio;
         // _projectionDirty is already set by AspectRatio setter
-=======
-            Logger.Warning("[SceneCamera] Invalid aspect ratio, using 16:9");
-            newAspectRatio = CameraConfig.DefaultAspectRatio;
-        }
-
-        // Use the AspectRatio property which has change detection
-        AspectRatio = newAspectRatio;
->>>>>>> af615a76
     }
 
     public void SetOrthographicSize(float size)
     {
         // Use the property which has change detection and projection type check
         OrthographicSize = size;
-<<<<<<< HEAD
         // _projectionDirty is already set by OrthographicSize setter
-=======
->>>>>>> af615a76
     }
 
     private void RecalculateProjection()
@@ -379,7 +238,6 @@
         }
     }
 
-<<<<<<< HEAD
     public void SetPerspectiveVerticalFOV(float verticalFov)
     {
         PerspectiveFOV = verticalFov;
@@ -415,6 +273,4 @@
         ProjectionType = type;
         // _projectionDirty is already set by ProjectionType setter
     }
-=======
->>>>>>> af615a76
 }