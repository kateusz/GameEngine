using System.Numerics;
using Serilog;

namespace Engine.Renderer.Models;

public static class MeshFactory
{
    private static readonly Serilog.ILogger Logger = Log.ForContext(typeof(MeshFactory));
    private static readonly Dictionary<string, Mesh> _loadedMeshes = new();
    private static readonly Dictionary<string, Model> _loadedModels = new();
    
    // In MeshFactory.cs
    public static Mesh Create(string objFilePath)
    {
        // Check if we've already loaded this mesh
        if (_loadedMeshes.TryGetValue(objFilePath, out var existingMesh))
        {
            return existingMesh;
        }

        // Load the model and keep it alive to prevent disposal of shared textures
        var model = new Model(objFilePath);
        var mesh = model.Meshes.First();

        // Log information about mesh size
        if (mesh.Vertices.Count > 50000 || mesh.Indices.Count > 100000)
        {
            Logger.Warning("Large mesh loaded from {ObjFilePath}: {VertexCount} vertices, {IndexCount} indices",
                objFilePath, mesh.Vertices.Count, mesh.Indices.Count);
        }

        // Cache both the mesh and the model to prevent resource disposal
        _loadedMeshes[objFilePath] = mesh;
        _loadedModels[objFilePath] = model;
        return mesh;
    }
    
    public static Mesh CreateCube()
    {
        var mesh = new Mesh("Cube");
        
        // Define vertices
        float size = 0.5f;
        
        // Front face
        mesh.Vertices.Add(new Mesh.Vertex(new Vector3(-size, -size, size), Vector3.UnitZ, new Vector2(0.0f, 0.0f)));
        mesh.Vertices.Add(new Mesh.Vertex(new Vector3(size, -size, size), Vector3.UnitZ, new Vector2(1.0f, 0.0f)));
        mesh.Vertices.Add(new Mesh.Vertex(new Vector3(size, size, size), Vector3.UnitZ, new Vector2(1.0f, 1.0f)));
        mesh.Vertices.Add(new Mesh.Vertex(new Vector3(-size, size, size), Vector3.UnitZ, new Vector2(0.0f, 1.0f)));
        
        // Back face
        mesh.Vertices.Add(new Mesh.Vertex(new Vector3(-size, -size, -size), -Vector3.UnitZ, new Vector2(1.0f, 0.0f)));
        mesh.Vertices.Add(new Mesh.Vertex(new Vector3(-size, size, -size), -Vector3.UnitZ, new Vector2(1.0f, 1.0f)));
        mesh.Vertices.Add(new Mesh.Vertex(new Vector3(size, size, -size), -Vector3.UnitZ, new Vector2(0.0f, 1.0f)));
        mesh.Vertices.Add(new Mesh.Vertex(new Vector3(size, -size, -size), -Vector3.UnitZ, new Vector2(0.0f, 0.0f)));
        
        // Top face
        mesh.Vertices.Add(new Mesh.Vertex(new Vector3(-size, size, -size), Vector3.UnitY, new Vector2(0.0f, 0.0f)));
        mesh.Vertices.Add(new Mesh.Vertex(new Vector3(-size, size, size), Vector3.UnitY, new Vector2(0.0f, 1.0f)));
        mesh.Vertices.Add(new Mesh.Vertex(new Vector3(size, size, size), Vector3.UnitY, new Vector2(1.0f, 1.0f)));
        mesh.Vertices.Add(new Mesh.Vertex(new Vector3(size, size, -size), Vector3.UnitY, new Vector2(1.0f, 0.0f)));
        
        // Bottom face
        mesh.Vertices.Add(new Mesh.Vertex(new Vector3(-size, -size, -size), -Vector3.UnitY, new Vector2(0.0f, 1.0f)));
        mesh.Vertices.Add(new Mesh.Vertex(new Vector3(size, -size, -size), -Vector3.UnitY, new Vector2(1.0f, 1.0f)));
        mesh.Vertices.Add(new Mesh.Vertex(new Vector3(size, -size, size), -Vector3.UnitY, new Vector2(1.0f, 0.0f)));
        mesh.Vertices.Add(new Mesh.Vertex(new Vector3(-size, -size, size), -Vector3.UnitY, new Vector2(0.0f, 0.0f)));
        
        // Right face
        mesh.Vertices.Add(new Mesh.Vertex(new Vector3(size, -size, -size), Vector3.UnitX, new Vector2(0.0f, 0.0f)));
        mesh.Vertices.Add(new Mesh.Vertex(new Vector3(size, size, -size), Vector3.UnitX, new Vector2(0.0f, 1.0f)));
        mesh.Vertices.Add(new Mesh.Vertex(new Vector3(size, size, size), Vector3.UnitX, new Vector2(1.0f, 1.0f)));
        mesh.Vertices.Add(new Mesh.Vertex(new Vector3(size, -size, size), Vector3.UnitX, new Vector2(1.0f, 0.0f)));
        
        // Left face
        mesh.Vertices.Add(new Mesh.Vertex(new Vector3(-size, -size, -size), -Vector3.UnitX, new Vector2(1.0f, 0.0f)));
        mesh.Vertices.Add(new Mesh.Vertex(new Vector3(-size, -size, size), -Vector3.UnitX, new Vector2(0.0f, 0.0f)));
        mesh.Vertices.Add(new Mesh.Vertex(new Vector3(-size, size, size), -Vector3.UnitX, new Vector2(0.0f, 1.0f)));
        mesh.Vertices.Add(new Mesh.Vertex(new Vector3(-size, size, -size), -Vector3.UnitX, new Vector2(1.0f, 1.0f)));
        
        // Define indices (6 faces, 2 triangles per face, 3 indices per triangle)
        // Front face
        mesh.Indices.AddRange([0, 1, 2, 2, 3, 0]);
        
        // Back face
        mesh.Indices.AddRange([4, 5, 6, 6, 7, 4]);
        
        // Top face
        mesh.Indices.AddRange([8, 9, 10, 10, 11, 8]);
        
        // Bottom face
        mesh.Indices.AddRange([12, 13, 14, 14, 15, 12]);
        
        // Right face
        mesh.Indices.AddRange([16, 17, 18, 18, 19, 16]);
        
        // Left face
        mesh.Indices.AddRange([20, 21, 22, 22, 23, 20]);

<<<<<<< HEAD
        mesh.Initialize();
=======
>>>>>>> 1921fffb
        return mesh;
    }

    /// <summary>
    /// Clears all cached meshes and disposes loaded models to free GPU resources.
    /// Should be called when shutting down or when clearing the asset cache.
    /// </summary>
    public static void Clear()
    {
        // Dispose all loaded models (which will dispose their meshes and textures)
        foreach (var model in _loadedModels.Values)
        {
            model?.Dispose();
        }

        _loadedModels.Clear();
        _loadedMeshes.Clear();

        Logger.Information("MeshFactory cache cleared and resources disposed");
    }
}<|MERGE_RESOLUTION|>--- conflicted
+++ resolved
@@ -97,10 +97,7 @@
         // Left face
         mesh.Indices.AddRange([20, 21, 22, 22, 23, 20]);
 
-<<<<<<< HEAD
         mesh.Initialize();
-=======
->>>>>>> 1921fffb
         return mesh;
     }
 
